use serde::{Deserialize, Serialize};

use crate::{
    ForwardToInner, SwapExactIn, SwapExactInRecoverIca, SwapExactInRecoverIcaRespDelivery,
    SwapExactInRespDelivery, TransferInFinish, TransferInInit, TransferInInitRecoverIca,
    TransferInInitRecoverIcaRespDelivery, TransferInInitRespDelivery, TransferOut,
    TransferOutRespDelivery,
};

use super::swap_task::SwapTask as SwapTaskT;

#[derive(Serialize, Deserialize)]
pub enum State<SwapTask, SwapGroup, SwapClient, ForwardToInnerMsg, ForwardToInnerContinueMsg>
where
    SwapTask: SwapTaskT,
{
    TransferOut(TransferOut<SwapTask, Self, SwapGroup, SwapClient>),
    TransferOutRespDelivery(
        TransferOutRespDelivery<SwapTask, Self, SwapGroup, SwapClient, ForwardToInnerMsg>,
    ),
    SwapExactIn(SwapExactIn<SwapTask, Self, SwapGroup, SwapClient>),
    SwapExactInRespDelivery(
        SwapExactInRespDelivery<SwapTask, Self, SwapGroup, SwapClient, ForwardToInnerMsg>,
    ),
    SwapExactInRecoverIca(SwapExactInRecoverIca<SwapTask, Self, SwapGroup, SwapClient>),
    SwapExactInRecoverIcaRespDelivery(
        SwapExactInRecoverIcaRespDelivery<
            SwapTask,
            Self,
            SwapGroup,
            SwapClient,
            ForwardToInnerContinueMsg,
        >,
    ),
    TransferInInit(TransferInInit<SwapTask, Self>),
    TransferInInitRespDelivery(TransferInInitRespDelivery<SwapTask, Self, ForwardToInnerMsg>),
    TransferInInitRecoverIca(TransferInInitRecoverIca<SwapTask, Self>),
    TransferInInitRecoverIcaRespDelivery(
        TransferInInitRecoverIcaRespDelivery<SwapTask, Self, ForwardToInnerContinueMsg>,
    ),
    TransferInFinish(TransferInFinish<SwapTask, Self>),
}

pub type StartLocalLocalState<
    SwapTask,
    SwapGroup,
    SwapClient,
    ForwardToInnerMsg,
    ForwardToInnerContinueMsg,
> = TransferOut<
    SwapTask,
    State<SwapTask, SwapGroup, SwapClient, ForwardToInnerMsg, ForwardToInnerContinueMsg>,
    SwapGroup,
    SwapClient,
>;
pub type StartRemoteLocalState<
    SwapTask,
    SwapGroup,
    SwapClient,
    ForwardToInnerMsg,
    ForwardToInnerContinueMsg,
> = SwapExactIn<
    SwapTask,
    State<SwapTask, SwapGroup, SwapClient, ForwardToInnerMsg, ForwardToInnerContinueMsg>,
    SwapGroup,
    SwapClient,
>;
pub type StartTransferInState<
    SwapTask,
    SwapGroup,
    SwapClient,
    ForwardToInnerMsg,
    ForwardToInnerContinueMsg,
> = TransferInInit<
    SwapTask,
    State<SwapTask, SwapGroup, SwapClient, ForwardToInnerMsg, ForwardToInnerContinueMsg>,
>;

pub fn start_local_local<
    SwapTask,
    SwapGroup,
    SwapClient,
    ForwardToInnerMsg,
    ForwardToInnerContinueMsg,
>(
    spec: SwapTask,
) -> StartLocalLocalState<
    SwapTask,
    SwapGroup,
    SwapClient,
    ForwardToInnerMsg,
    ForwardToInnerContinueMsg,
>
where
    SwapTask: SwapTaskT,
    ForwardToInnerMsg: ForwardToInner,
{
    StartLocalLocalState::new(spec)
}

pub fn start_remote_local<
    SwapTask,
    SwapGroup,
    SwapClient,
    ForwardToInnerMsg,
    ForwardToInnerContinueMsg,
>(
    spec: SwapTask,
) -> StartRemoteLocalState<
    SwapTask,
    SwapGroup,
    SwapClient,
    ForwardToInnerMsg,
    ForwardToInnerContinueMsg,
>
where
    SwapTask: SwapTaskT,
    ForwardToInnerMsg: ForwardToInner,
{
    StartRemoteLocalState::new(spec)
}

mod impl_into {
    use crate::impl_::{
        swap_task::SwapTask as SwapTaskT, ForwardToInner, SwapExactIn, SwapExactInRecoverIca,
        SwapExactInRecoverIcaRespDelivery, TransferInFinish, TransferInInit,
        TransferInInitRecoverIca, TransferInInitRecoverIcaRespDelivery, TransferInInitRespDelivery,
        TransferOut, TransferOutRespDelivery,
    };

    use super::{State, SwapExactInRespDelivery};

    impl<SwapTask, SwapGroup, SwapClient, ForwardToInnerMsg, ForwardToInnerContinueMsg>
        From<TransferOut<SwapTask, Self, SwapGroup, SwapClient>>
        for State<SwapTask, SwapGroup, SwapClient, ForwardToInnerMsg, ForwardToInnerContinueMsg>
    where
        SwapTask: SwapTaskT,
        ForwardToInnerMsg: ForwardToInner,
    {
        fn from(value: TransferOut<SwapTask, Self, SwapGroup, SwapClient>) -> Self {
            Self::TransferOut(value)
        }
    }

    impl<SwapTask, SwapGroup, SwapClient, ForwardToInnerMsg, ForwardToInnerContinueMsg>
        From<TransferOutRespDelivery<SwapTask, Self, SwapGroup, SwapClient, ForwardToInnerMsg>>
        for State<SwapTask, SwapGroup, SwapClient, ForwardToInnerMsg, ForwardToInnerContinueMsg>
    where
        SwapTask: SwapTaskT,
        ForwardToInnerMsg: ForwardToInner,
    {
        fn from(
            value: TransferOutRespDelivery<
                SwapTask,
                Self,
                SwapGroup,
                SwapClient,
                ForwardToInnerMsg,
            >,
        ) -> Self {
            Self::TransferOutRespDelivery(value)
        }
    }

    impl<SwapTask, SwapGroup, SwapClient, ForwardToInnerMsg, ForwardToInnerContinueMsg>
        From<SwapExactIn<SwapTask, Self, SwapGroup, SwapClient>>
        for State<SwapTask, SwapGroup, SwapClient, ForwardToInnerMsg, ForwardToInnerContinueMsg>
    where
        SwapTask: SwapTaskT,
    {
        fn from(value: SwapExactIn<SwapTask, Self, SwapGroup, SwapClient>) -> Self {
            Self::SwapExactIn(value)
        }
    }

    impl<SwapTask, SwapGroup, SwapClient, ForwardToInnerMsg, ForwardToInnerContinueMsg>
        From<SwapExactInRespDelivery<SwapTask, Self, SwapGroup, SwapClient, ForwardToInnerMsg>>
        for State<SwapTask, SwapGroup, SwapClient, ForwardToInnerMsg, ForwardToInnerContinueMsg>
    where
        SwapTask: SwapTaskT,
    {
        fn from(
            value: SwapExactInRespDelivery<
                SwapTask,
                Self,
                SwapGroup,
                SwapClient,
                ForwardToInnerMsg,
            >,
        ) -> Self {
            Self::SwapExactInRespDelivery(value)
        }
    }

    impl<SwapTask, SwapGroup, SwapClient, ForwardToInnerMsg, ForwardToInnerContinueMsg>
        From<
            SwapExactInRecoverIcaRespDelivery<
                SwapTask,
                Self,
                SwapGroup,
                SwapClient,
                ForwardToInnerContinueMsg,
            >,
        > for State<SwapTask, SwapGroup, SwapClient, ForwardToInnerMsg, ForwardToInnerContinueMsg>
    where
        SwapTask: SwapTaskT,
    {
        fn from(
            value: SwapExactInRecoverIcaRespDelivery<
                SwapTask,
                Self,
                SwapGroup,
                SwapClient,
                ForwardToInnerContinueMsg,
            >,
        ) -> Self {
            Self::SwapExactInRecoverIcaRespDelivery(value)
        }
    }

    impl<SwapTask, SwapGroup, SwapClient, ForwardToInnerMsg, ForwardToInnerContinueMsg>
        From<SwapExactInRecoverIca<SwapTask, Self, SwapGroup, SwapClient>>
        for State<SwapTask, SwapGroup, SwapClient, ForwardToInnerMsg, ForwardToInnerContinueMsg>
    where
        SwapTask: SwapTaskT,
        ForwardToInnerMsg: ForwardToInner,
    {
        fn from(value: SwapExactInRecoverIca<SwapTask, Self, SwapGroup, SwapClient>) -> Self {
            Self::SwapExactInRecoverIca(value)
        }
    }

    impl<SwapTask, SwapGroup, SwapClient, ForwardToInnerMsg, ForwardToInnerContinueMsg>
        From<TransferInInit<SwapTask, Self>>
        for State<SwapTask, SwapGroup, SwapClient, ForwardToInnerMsg, ForwardToInnerContinueMsg>
    where
        SwapTask: SwapTaskT,
        ForwardToInnerMsg: ForwardToInner,
    {
        fn from(value: TransferInInit<SwapTask, Self>) -> Self {
            Self::TransferInInit(value)
        }
    }

    impl<SwapTask, SwapGroup, SwapClient, ForwardToInnerMsg, ForwardToInnerContinueMsg>
        From<TransferInInitRespDelivery<SwapTask, Self, ForwardToInnerMsg>>
        for State<SwapTask, SwapGroup, SwapClient, ForwardToInnerMsg, ForwardToInnerContinueMsg>
    where
        SwapTask: SwapTaskT,
        ForwardToInnerMsg: ForwardToInner,
    {
        fn from(value: TransferInInitRespDelivery<SwapTask, Self, ForwardToInnerMsg>) -> Self {
            Self::TransferInInitRespDelivery(value)
        }
    }

    impl<SwapTask, SwapGroup, SwapClient, ForwardToInnerMsg, ForwardToInnerContinueMsg>
        From<TransferInInitRecoverIcaRespDelivery<SwapTask, Self, ForwardToInnerContinueMsg>>
        for State<SwapTask, SwapGroup, SwapClient, ForwardToInnerMsg, ForwardToInnerContinueMsg>
    where
        SwapTask: SwapTaskT,
        ForwardToInnerMsg: ForwardToInner,
    {
        fn from(
            value: TransferInInitRecoverIcaRespDelivery<SwapTask, Self, ForwardToInnerContinueMsg>,
        ) -> Self {
            Self::TransferInInitRecoverIcaRespDelivery(value)
        }
    }

    impl<SwapTask, SwapGroup, SwapClient, ForwardToInnerMsg, ForwardToInnerContinueMsg>
        From<TransferInInitRecoverIca<SwapTask, Self>>
        for State<SwapTask, SwapGroup, SwapClient, ForwardToInnerMsg, ForwardToInnerContinueMsg>
    where
        SwapTask: SwapTaskT,
        ForwardToInnerMsg: ForwardToInner,
    {
        fn from(value: TransferInInitRecoverIca<SwapTask, Self>) -> Self {
            Self::TransferInInitRecoverIca(value)
        }
    }

    impl<SwapTask, SwapGroup, SwapClient, ForwardToInnerMsg, ForwardToInnerContinueMsg>
        From<TransferInFinish<SwapTask, Self>>
        for State<SwapTask, SwapGroup, SwapClient, ForwardToInnerMsg, ForwardToInnerContinueMsg>
    where
        SwapTask: SwapTaskT,
        ForwardToInnerMsg: ForwardToInner,
    {
        fn from(value: TransferInFinish<SwapTask, Self>) -> Self {
            Self::TransferInFinish(value)
        }
    }
}

mod impl_handler {
    use currency::Group;
    use sdk::cosmwasm_std::{Binary, Env, QuerierWrapper, Reply};

    use crate::{
        impl_::{
            response::{ContinueResult, Result},
            swap_task::SwapTask as SwapTaskT,
            Handler,
        },
        swap::ExactAmountIn,
    };

    use super::{ForwardToInner, State};

    impl<SwapTask, SwapGroup, SwapClient, ForwardToInnerMsg, ForwardToInnerContinueMsg> Handler
        for State<SwapTask, SwapGroup, SwapClient, ForwardToInnerMsg, ForwardToInnerContinueMsg>
    where
        SwapTask: SwapTaskT,
        SwapTask::OutG: Clone,
        SwapGroup: Group,
        SwapClient: ExactAmountIn,
        ForwardToInnerMsg: ForwardToInner,
        ForwardToInnerContinueMsg: ForwardToInner,
    {
        type Response = Self;
        type SwapResult = SwapTask::Result;

        fn on_open_ica(
            self,
            counterparty_version: String,
            querier: QuerierWrapper<'_>,
            env: Env,
        ) -> ContinueResult<Self> {
            match self {
                State::TransferOut(inner) => {
                    Handler::on_open_ica(inner, counterparty_version, querier, env)
                }
                State::TransferOutRespDelivery(inner) => {
                    Handler::on_open_ica(inner, counterparty_version, querier, env)
                }
                State::SwapExactIn(inner) => {
                    Handler::on_open_ica(inner, counterparty_version, querier, env)
                }
                State::SwapExactInRespDelivery(inner) => {
                    Handler::on_open_ica(inner, counterparty_version, querier, env)
                }
<<<<<<< HEAD
                State::SwapExactInPreRecoverIca(inner) => {
                    Handler::on_open_ica(inner, counterparty_version, querier, env)
                }
=======
>>>>>>> b902f3be
                State::SwapExactInRecoverIca(inner) => {
                    crate::forward_to_inner_ica::<_, ForwardToInnerContinueMsg, Self>(
                        inner,
                        counterparty_version,
                        env,
                    )
                }
                State::SwapExactInRecoverIcaRespDelivery(inner) => {
                    Handler::on_open_ica(inner, counterparty_version, querier, env)
                }
<<<<<<< HEAD
                State::SwapExactInPostRecoverIca(inner) => {
                    Handler::on_open_ica(inner, counterparty_version, querier, env)
                }
=======
>>>>>>> b902f3be
                State::TransferInInit(inner) => {
                    Handler::on_open_ica(inner, counterparty_version, querier, env)
                }
                State::TransferInInitRespDelivery(inner) => {
                    Handler::on_open_ica(inner, counterparty_version, querier, env)
                }
<<<<<<< HEAD
                State::TransferInInitPreRecoverIca(inner) => {
                    Handler::on_open_ica(inner, counterparty_version, querier, env)
                }
=======
>>>>>>> b902f3be
                State::TransferInInitRecoverIca(inner) => {
                    crate::forward_to_inner_ica::<_, ForwardToInnerContinueMsg, Self>(
                        inner,
                        counterparty_version,
                        env,
                    )
                }
                State::TransferInInitRecoverIcaRespDelivery(inner) => {
                    Handler::on_open_ica(inner, counterparty_version, querier, env)
                }
<<<<<<< HEAD
                State::TransferInInitPostRecoverIca(inner) => {
                    Handler::on_open_ica(inner, counterparty_version, querier, env)
                }
=======
>>>>>>> b902f3be
                State::TransferInFinish(inner) => {
                    Handler::on_open_ica(inner, counterparty_version, querier, env)
                }
            }
        }

        fn on_response(
            self,
            response: Binary,
            querier: QuerierWrapper<'_>,
            env: Env,
        ) -> Result<Self> {
            match self {
                State::TransferOut(inner) => {
                    crate::forward_to_inner::<_, ForwardToInnerMsg, Self>(inner, response, env)
                }
                State::TransferOutRespDelivery(inner) => {
                    Handler::on_response(inner, response, querier, env).map_into()
                }
                State::SwapExactIn(inner) => {
                    crate::forward_to_inner::<_, ForwardToInnerMsg, Self>(inner, response, env)
                }
                State::SwapExactInRespDelivery(inner) => {
                    Handler::on_response(inner, response, querier, env).map_into()
                }
                State::SwapExactInRecoverIcaRespDelivery(inner) => {
                    Handler::on_response(inner, response, querier, env).map_into()
                }
<<<<<<< HEAD
                State::SwapExactInPreRecoverIca(inner) => {
                    Handler::on_response(inner, response, querier, env).map_into()
                }
=======
>>>>>>> b902f3be
                State::SwapExactInRecoverIca(inner) => {
                    Handler::on_response(inner, response, querier, env).map_into()
                }
<<<<<<< HEAD
                State::SwapExactInPostRecoverIca(inner) => {
                    Handler::on_response(inner, response, querier, env).map_into()
                }
=======
>>>>>>> b902f3be
                State::TransferInInit(inner) => {
                    crate::forward_to_inner::<_, ForwardToInnerMsg, Self>(inner, response, env)
                }

                State::TransferInInitRespDelivery(inner) => {
                    Handler::on_response(inner, response, querier, env).map_into()
                }
                State::TransferInInitRecoverIcaRespDelivery(inner) => {
                    Handler::on_response(inner, response, querier, env).map_into()
                }
<<<<<<< HEAD
                State::TransferInInitPreRecoverIca(inner) => {
                    Handler::on_response(inner, response, querier, env).map_into()
                }
=======
>>>>>>> b902f3be
                State::TransferInInitRecoverIca(inner) => {
                    Handler::on_response(inner, response, querier, env).map_into()
                }
<<<<<<< HEAD
                State::TransferInInitPostRecoverIca(inner) => {
                    Handler::on_response(inner, response, querier, env).map_into()
                }
=======
>>>>>>> b902f3be
                State::TransferInFinish(inner) => {
                    Handler::on_response(inner, response, querier, env).map_into()
                }
            }
        }

        fn on_error(self, querier: QuerierWrapper<'_>, env: Env) -> ContinueResult<Self> {
            match self {
                State::TransferOut(inner) => Handler::on_error(inner, querier, env),
                State::TransferOutRespDelivery(inner) => Handler::on_error(inner, querier, env),
                State::SwapExactIn(inner) => Handler::on_error(inner, querier, env),
                State::SwapExactInRespDelivery(inner) => Handler::on_error(inner, querier, env),
                State::SwapExactInRecoverIcaRespDelivery(inner) => {
                    Handler::on_error(inner, querier, env)
                }
                State::SwapExactInRecoverIca(inner) => Handler::on_error(inner, querier, env),
                State::TransferInInit(inner) => Handler::on_error(inner, querier, env),
                State::TransferInInitRespDelivery(inner) => Handler::on_error(inner, querier, env),
                State::TransferInInitRecoverIcaRespDelivery(inner) => {
                    Handler::on_error(inner, querier, env)
                }
                State::TransferInInitRecoverIca(inner) => Handler::on_error(inner, querier, env),
                State::TransferInFinish(inner) => Handler::on_error(inner, querier, env),
            }
        }

        fn on_timeout(self, querier: QuerierWrapper<'_>, env: Env) -> ContinueResult<Self> {
            match self {
                State::TransferOut(inner) => Handler::on_timeout(inner, querier, env),
                State::TransferOutRespDelivery(inner) => Handler::on_timeout(inner, querier, env),
                State::SwapExactIn(inner) => Handler::on_timeout(inner, querier, env),
                State::SwapExactInRespDelivery(inner) => Handler::on_timeout(inner, querier, env),
                State::SwapExactInRecoverIcaRespDelivery(inner) => {
                    Handler::on_timeout(inner, querier, env)
                }
                State::SwapExactInRecoverIca(inner) => Handler::on_timeout(inner, querier, env),
                State::TransferInInit(inner) => Handler::on_timeout(inner, querier, env),
                State::TransferInInitRespDelivery(inner) => {
                    Handler::on_timeout(inner, querier, env)
                }
                State::TransferInInitRecoverIcaRespDelivery(inner) => {
                    Handler::on_timeout(inner, querier, env)
                }
                State::TransferInInitRecoverIca(inner) => Handler::on_timeout(inner, querier, env),
                State::TransferInFinish(inner) => Handler::on_timeout(inner, querier, env),
            }
        }

        fn on_inner(self, querier: QuerierWrapper<'_>, env: Env) -> Result<Self> {
            match self {
                State::TransferOut(inner) => Handler::on_inner(inner, querier, env).map_into(),
                State::TransferOutRespDelivery(inner) => {
                    Handler::on_inner(inner, querier, env).map_into()
                }
                State::SwapExactIn(inner) => Handler::on_inner(inner, querier, env).map_into(),
                State::SwapExactInRespDelivery(inner) => {
                    Handler::on_inner(inner, querier, env).map_into()
                }
<<<<<<< HEAD
                State::SwapExactInPreRecoverIca(inner) => {
                    Handler::on_inner(inner, querier, env).map_into()
                }
=======
>>>>>>> b902f3be
                State::SwapExactInRecoverIca(inner) => {
                    Handler::on_inner(inner, querier, env).map_into()
                }
                State::SwapExactInRecoverIcaRespDelivery(inner) => {
                    Handler::on_inner(inner, querier, env).map_into()
                }
<<<<<<< HEAD
                State::SwapExactInPostRecoverIca(inner) => {
                    Handler::on_inner(inner, querier, env).map_into()
                }
                State::TransferInInit(inner) => Handler::on_inner(inner, querier, env).map_into(),
=======
                State::TransferInInit(inner) => Handler::on_inner(inner, deps, env).map_into(),
>>>>>>> b902f3be
                State::TransferInInitRespDelivery(inner) => {
                    Handler::on_inner(inner, querier, env).map_into()
                }
<<<<<<< HEAD
                State::TransferInInitPreRecoverIca(inner) => {
                    Handler::on_inner(inner, querier, env).map_into()
                }
=======
>>>>>>> b902f3be
                State::TransferInInitRecoverIca(inner) => {
                    Handler::on_inner(inner, querier, env).map_into()
                }
                State::TransferInInitRecoverIcaRespDelivery(inner) => {
                    Handler::on_inner(inner, querier, env).map_into()
                }
<<<<<<< HEAD
                State::TransferInInitPostRecoverIca(inner) => {
                    Handler::on_inner(inner, querier, env).map_into()
                }
                State::TransferInFinish(inner) => Handler::on_inner(inner, querier, env).map_into(),
=======
                State::TransferInFinish(inner) => Handler::on_inner(inner, deps, env).map_into(),
>>>>>>> b902f3be
            }
        }

        fn on_inner_continue(self, querier: QuerierWrapper<'_>, env: Env) -> ContinueResult<Self> {
            match self {
                State::TransferOut(inner) => Handler::on_inner_continue(inner, querier, env),
                State::TransferOutRespDelivery(inner) => {
                    Handler::on_inner_continue(inner, querier, env)
                }
                State::SwapExactIn(inner) => Handler::on_inner_continue(inner, querier, env),
                State::SwapExactInRespDelivery(inner) => {
                    Handler::on_inner_continue(inner, querier, env)
                }
<<<<<<< HEAD
                State::SwapExactInPreRecoverIca(inner) => {
                    Handler::on_inner_continue(inner, querier, env)
                }
                State::SwapExactInRecoverIca(inner) => {
                    Handler::on_inner_continue(inner, querier, env)
                }
=======
                State::SwapExactInRecoverIca(inner) => Handler::on_inner_continue(inner, deps, env),
>>>>>>> b902f3be
                State::SwapExactInRecoverIcaRespDelivery(inner) => {
                    Handler::on_inner_continue(inner, querier, env)
                }
<<<<<<< HEAD
                State::SwapExactInPostRecoverIca(inner) => {
                    Handler::on_inner_continue(inner, querier, env)
                }
                State::TransferInInit(inner) => Handler::on_inner_continue(inner, querier, env),
=======
                State::TransferInInit(inner) => Handler::on_inner_continue(inner, deps, env),
>>>>>>> b902f3be
                State::TransferInInitRespDelivery(inner) => {
                    Handler::on_inner_continue(inner, querier, env)
                }
<<<<<<< HEAD
                State::TransferInInitPreRecoverIca(inner) => {
                    Handler::on_inner_continue(inner, querier, env)
                }
=======
>>>>>>> b902f3be
                State::TransferInInitRecoverIca(inner) => {
                    Handler::on_inner_continue(inner, querier, env)
                }
                State::TransferInInitRecoverIcaRespDelivery(inner) => {
                    Handler::on_inner_continue(inner, querier, env)
                }
<<<<<<< HEAD
                State::TransferInInitPostRecoverIca(inner) => {
                    Handler::on_inner_continue(inner, querier, env)
                }
                State::TransferInFinish(inner) => Handler::on_inner_continue(inner, querier, env),
=======
                State::TransferInFinish(inner) => Handler::on_inner_continue(inner, deps, env),
>>>>>>> b902f3be
            }
        }

        fn heal(self, querier: QuerierWrapper<'_>, env: Env) -> Result<Self> {
            match self {
                State::TransferOut(inner) => Handler::heal(inner, querier, env).map_into(),
                State::TransferOutRespDelivery(inner) => {
                    Handler::heal(inner, querier, env).map_into()
                }
                State::SwapExactIn(inner) => Handler::heal(inner, querier, env).map_into(),
                State::SwapExactInRespDelivery(inner) => {
                    Handler::heal(inner, querier, env).map_into()
                }
                State::SwapExactInRecoverIcaRespDelivery(inner) => {
                    Handler::heal(inner, querier, env).map_into()
                }
<<<<<<< HEAD
                State::SwapExactInPreRecoverIca(inner) => {
                    Handler::heal(inner, querier, env).map_into()
                }
                State::SwapExactInRecoverIca(inner) => {
                    Handler::heal(inner, querier, env).map_into()
                }
                State::SwapExactInPostRecoverIca(inner) => {
                    Handler::heal(inner, querier, env).map_into()
                }
                State::TransferInInit(inner) => Handler::heal(inner, querier, env).map_into(),
=======
                State::SwapExactInRecoverIca(inner) => Handler::heal(inner, deps, env).map_into(),
                State::TransferInInit(inner) => Handler::heal(inner, deps, env).map_into(),
>>>>>>> b902f3be
                State::TransferInInitRespDelivery(inner) => {
                    Handler::heal(inner, querier, env).map_into()
                }
                State::TransferInInitRecoverIcaRespDelivery(inner) => {
                    Handler::heal(inner, querier, env).map_into()
                }
<<<<<<< HEAD
                State::TransferInInitPreRecoverIca(inner) => {
                    Handler::heal(inner, querier, env).map_into()
                }
=======
>>>>>>> b902f3be
                State::TransferInInitRecoverIca(inner) => {
                    Handler::heal(inner, querier, env).map_into()
                }
<<<<<<< HEAD
                State::TransferInInitPostRecoverIca(inner) => {
                    Handler::heal(inner, querier, env).map_into()
                }
                State::TransferInFinish(inner) => Handler::heal(inner, querier, env).map_into(),
=======
                State::TransferInFinish(inner) => Handler::heal(inner, deps, env).map_into(),
>>>>>>> b902f3be
            }
        }

        fn reply(self, querier: QuerierWrapper<'_>, env: Env, msg: Reply) -> ContinueResult<Self> {
            match self {
                State::TransferOut(inner) => Handler::reply(inner, querier, env, msg),
                State::TransferOutRespDelivery(inner) => Handler::reply(inner, querier, env, msg),
                State::SwapExactIn(inner) => Handler::reply(inner, querier, env, msg),
                State::SwapExactInRespDelivery(inner) => Handler::reply(inner, querier, env, msg),
                State::SwapExactInRecoverIcaRespDelivery(inner) => {
                    Handler::reply(inner, querier, env, msg)
                }
                State::SwapExactInPreRecoverIca(inner) => Handler::reply(inner, querier, env, msg),
                State::SwapExactInRecoverIca(inner) => Handler::reply(inner, querier, env, msg),
                State::SwapExactInPostRecoverIca(inner) => Handler::reply(inner, querier, env, msg),
                State::TransferInInit(inner) => Handler::reply(inner, querier, env, msg),
                State::TransferInInitRespDelivery(inner) => {
                    Handler::reply(inner, querier, env, msg)
                }
<<<<<<< HEAD
=======
                State::SwapExactInRecoverIca(inner) => Handler::reply(inner, deps, env, msg),
                State::TransferInInit(inner) => Handler::reply(inner, deps, env, msg),
                State::TransferInInitRespDelivery(inner) => Handler::reply(inner, deps, env, msg),
>>>>>>> b902f3be
                State::TransferInInitRecoverIcaRespDelivery(inner) => {
                    Handler::reply(inner, querier, env, msg)
                }
<<<<<<< HEAD
                State::TransferInInitPreRecoverIca(inner) => {
                    Handler::reply(inner, querier, env, msg)
                }
                State::TransferInInitRecoverIca(inner) => Handler::reply(inner, querier, env, msg),
                State::TransferInInitPostRecoverIca(inner) => {
                    Handler::reply(inner, querier, env, msg)
                }
                State::TransferInFinish(inner) => Handler::reply(inner, querier, env, msg),
=======
                State::TransferInInitRecoverIca(inner) => Handler::reply(inner, deps, env, msg),
                State::TransferInFinish(inner) => Handler::reply(inner, deps, env, msg),
>>>>>>> b902f3be
            }
        }

        fn on_time_alarm(self, querier: QuerierWrapper<'_>, env: Env) -> Result<Self> {
            match self {
                State::TransferOut(inner) => Handler::on_time_alarm(inner, querier, env).map_into(),
                State::TransferOutRespDelivery(inner) => {
                    Handler::on_time_alarm(inner, querier, env).map_into()
                }
                State::SwapExactIn(inner) => Handler::on_time_alarm(inner, querier, env).map_into(),
                State::SwapExactInRespDelivery(inner) => {
                    Handler::on_time_alarm(inner, querier, env).map_into()
                }
<<<<<<< HEAD
                State::SwapExactInPreRecoverIca(inner) => {
                    Handler::on_time_alarm(inner, querier, env).map_into()
                }
=======
>>>>>>> b902f3be
                State::SwapExactInRecoverIca(inner) => {
                    Handler::on_time_alarm(inner, querier, env).map_into()
                }
                State::SwapExactInRecoverIcaRespDelivery(inner) => {
                    Handler::on_time_alarm(inner, querier, env).map_into()
                }
<<<<<<< HEAD
                State::SwapExactInPostRecoverIca(inner) => {
                    Handler::on_time_alarm(inner, querier, env).map_into()
                }
                State::TransferInInit(inner) => {
                    Handler::on_time_alarm(inner, querier, env).map_into()
                }
=======
                State::TransferInInit(inner) => Handler::on_time_alarm(inner, deps, env).map_into(),
>>>>>>> b902f3be
                State::TransferInInitRespDelivery(inner) => {
                    Handler::on_time_alarm(inner, querier, env).map_into()
                }
<<<<<<< HEAD
                State::TransferInInitPreRecoverIca(inner) => {
                    Handler::on_time_alarm(inner, querier, env).map_into()
                }
=======
>>>>>>> b902f3be
                State::TransferInInitRecoverIca(inner) => {
                    Handler::on_time_alarm(inner, querier, env).map_into()
                }
                State::TransferInInitRecoverIcaRespDelivery(inner) => {
                    Handler::on_time_alarm(inner, querier, env).map_into()
                }
<<<<<<< HEAD
                State::TransferInInitPostRecoverIca(inner) => {
                    Handler::on_time_alarm(inner, querier, env).map_into()
                }
=======
>>>>>>> b902f3be
                State::TransferInFinish(inner) => {
                    Handler::on_time_alarm(inner, querier, env).map_into()
                }
            }
        }
    }
}

mod impl_contract {
    use sdk::cosmwasm_std::{QuerierWrapper, Timestamp};

    use crate::impl_::{
        swap_task::SwapTask as SwapTaskT, Contract, ContractInSwap, ForwardToInner, SwapState,
        TransferInFinishState, TransferInInitState, TransferOutState,
    };

    use super::State;

    impl<SwapTask, SwapGroup, SwapClient, ForwardToInnerMsg, ForwardToInnerContinueMsg> Contract
        for State<SwapTask, SwapGroup, SwapClient, ForwardToInnerMsg, ForwardToInnerContinueMsg>
    where
        SwapTask: SwapTaskT
            + ContractInSwap<TransferOutState, StateResponse = <SwapTask as SwapTaskT>::StateResponse>
            + ContractInSwap<SwapState, StateResponse = <SwapTask as SwapTaskT>::StateResponse>
            + ContractInSwap<
                TransferInInitState,
                StateResponse = <SwapTask as SwapTaskT>::StateResponse,
            > + ContractInSwap<
                TransferInFinishState,
                StateResponse = <SwapTask as SwapTaskT>::StateResponse,
            >,
        ForwardToInnerMsg: ForwardToInner,
    {
        type StateResponse = <SwapTask as SwapTaskT>::StateResponse;

        fn state(self, now: Timestamp, querier: QuerierWrapper<'_>) -> Self::StateResponse {
            match self {
                State::TransferOut(inner) => Contract::state(inner, now, querier),
                State::TransferOutRespDelivery(inner) => Contract::state(inner, now, querier),
                State::SwapExactIn(inner) => Contract::state(inner, now, querier),
                State::SwapExactInRespDelivery(inner) => Contract::state(inner, now, querier),
                State::SwapExactInRecoverIcaRespDelivery(inner) => {
                    Contract::state(inner, now, querier)
                }
                State::SwapExactInRecoverIca(inner) => Contract::state(inner, now, querier),
                State::TransferInInit(inner) => Contract::state(inner, now, querier),
                State::TransferInInitRespDelivery(inner) => Contract::state(inner, now, querier),
                State::TransferInInitRecoverIcaRespDelivery(inner) => {
                    Contract::state(inner, now, querier)
                }
                State::TransferInInitRecoverIca(inner) => Contract::state(inner, now, querier),
                State::TransferInFinish(inner) => Contract::state(inner, now, querier),
            }
        }
    }
}

mod impl_display {
    use std::fmt::Display;

    use super::State;
    use crate::impl_::swap_task::SwapTask as SwapTaskT;

    impl<SwapTask, SwapGroup, SwapClient, ForwardToInnerMsg, ForwardToInnerContinueMsg> Display
        for State<SwapTask, SwapGroup, SwapClient, ForwardToInnerMsg, ForwardToInnerContinueMsg>
    where
        SwapTask: SwapTaskT,
    {
        fn fmt(&self, f: &mut std::fmt::Formatter<'_>) -> std::fmt::Result {
            match self {
                State::TransferOut(inner) => Display::fmt(inner, f),
                State::TransferOutRespDelivery(inner) => Display::fmt(inner, f),
                State::SwapExactIn(inner) => Display::fmt(inner, f),
                State::SwapExactInRespDelivery(inner) => Display::fmt(inner, f),
                State::SwapExactInRecoverIcaRespDelivery(inner) => Display::fmt(inner, f),
                State::SwapExactInRecoverIca(inner) => Display::fmt(inner, f),
                State::TransferInInit(inner) => Display::fmt(inner, f),
                State::TransferInInitRespDelivery(inner) => Display::fmt(inner, f),
                State::TransferInInitRecoverIcaRespDelivery(inner) => Display::fmt(inner, f),
                State::TransferInInitRecoverIca(inner) => Display::fmt(inner, f),
                State::TransferInFinish(inner) => Display::fmt(inner, f),
            }
        }
    }
}

#[cfg(feature = "migration")]
mod impl_migration {

    use currency::Group;

    use super::State;
    use crate::{
        impl_::{
            migration::MigrateSpec, swap_task::SwapTask as SwapTaskT, ForwardToInner, InspectSpec,
        },
        swap::ExactAmountIn,
    };

    impl<
            SwapTask,
            SwapTaskNew,
            SEnumNew,
            SwapGroup,
            SwapClient,
            ForwardToInnerMsg,
            ForwardToInnerContinueMsg,
        > MigrateSpec<SwapTask, SwapTaskNew, SEnumNew>
        for State<SwapTask, SwapGroup, SwapClient, ForwardToInnerMsg, ForwardToInnerContinueMsg>
    where
        SwapTask: SwapTaskT,
        SwapGroup: Group,
        SwapClient: ExactAmountIn,
        ForwardToInnerMsg: ForwardToInner,
        SwapTaskNew: SwapTaskT<OutG = SwapTask::OutG, Result = SwapTask::Result>,
    {
        type Out =
            State<SwapTaskNew, SwapGroup, SwapClient, ForwardToInnerMsg, ForwardToInnerContinueMsg>;

        fn migrate_spec<MigrateFn>(self, migrate_fn: MigrateFn) -> Self::Out
        where
            MigrateFn: FnOnce(SwapTask) -> SwapTaskNew,
        {
            match self {
                State::TransferOut(inner) => inner.migrate_spec(migrate_fn).into(),
                State::TransferOutRespDelivery(inner) => inner.migrate_spec(migrate_fn).into(),
                State::SwapExactIn(inner) => inner.migrate_spec(migrate_fn).into(),
                State::SwapExactInRespDelivery(inner) => inner.migrate_spec(migrate_fn).into(),
                State::SwapExactInRecoverIcaRespDelivery(inner) => {
                    inner.migrate_spec(migrate_fn).into()
                }
                State::SwapExactInRecoverIca(inner) => inner.migrate_spec(migrate_fn).into(),
                State::TransferInInit(inner) => inner.migrate_spec(migrate_fn).into(),
                State::TransferInInitRespDelivery(inner) => inner.migrate_spec(migrate_fn).into(),
                State::TransferInInitRecoverIcaRespDelivery(inner) => {
                    inner.migrate_spec(migrate_fn).into()
                }
                State::TransferInInitRecoverIca(inner) => inner.migrate_spec(migrate_fn).into(),
                State::TransferInFinish(inner) => inner.migrate_spec(migrate_fn).into(),
            }
        }
    }

    impl<SwapTask, R, SwapGroup, SwapClient, ForwardToInnerMsg, ForwardToInnerContinueMsg>
        InspectSpec<SwapTask, R>
        for State<SwapTask, SwapGroup, SwapClient, ForwardToInnerMsg, ForwardToInnerContinueMsg>
    where
        SwapTask: SwapTaskT,
        ForwardToInnerMsg: ForwardToInner,
    {
        fn inspect_spec<InspectFn>(&self, inspect_fn: InspectFn) -> R
        where
            InspectFn: FnOnce(&SwapTask) -> R,
        {
            match self {
                State::TransferOut(inner) => inner.inspect_spec(inspect_fn),
                State::TransferOutRespDelivery(inner) => inner.inspect_spec(inspect_fn),
                State::SwapExactIn(inner) => inner.inspect_spec(inspect_fn),
                State::SwapExactInRespDelivery(inner) => inner.inspect_spec(inspect_fn),
                State::SwapExactInRecoverIcaRespDelivery(inner) => inner.inspect_spec(inspect_fn),
                State::SwapExactInRecoverIca(inner) => inner.inspect_spec(inspect_fn),
                State::TransferInInit(inner) => inner.inspect_spec(inspect_fn),
                State::TransferInInitRespDelivery(inner) => inner.inspect_spec(inspect_fn),
                State::TransferInInitRecoverIcaRespDelivery(inner) => {
                    inner.inspect_spec(inspect_fn)
                }
                State::TransferInInitRecoverIca(inner) => inner.inspect_spec(inspect_fn),
                State::TransferInFinish(inner) => inner.inspect_spec(inspect_fn),
            }
        }
    }
}<|MERGE_RESOLUTION|>--- conflicted
+++ resolved
@@ -340,12 +340,6 @@
                 State::SwapExactInRespDelivery(inner) => {
                     Handler::on_open_ica(inner, counterparty_version, querier, env)
                 }
-<<<<<<< HEAD
-                State::SwapExactInPreRecoverIca(inner) => {
-                    Handler::on_open_ica(inner, counterparty_version, querier, env)
-                }
-=======
->>>>>>> b902f3be
                 State::SwapExactInRecoverIca(inner) => {
                     crate::forward_to_inner_ica::<_, ForwardToInnerContinueMsg, Self>(
                         inner,
@@ -356,24 +350,12 @@
                 State::SwapExactInRecoverIcaRespDelivery(inner) => {
                     Handler::on_open_ica(inner, counterparty_version, querier, env)
                 }
-<<<<<<< HEAD
-                State::SwapExactInPostRecoverIca(inner) => {
-                    Handler::on_open_ica(inner, counterparty_version, querier, env)
-                }
-=======
->>>>>>> b902f3be
                 State::TransferInInit(inner) => {
                     Handler::on_open_ica(inner, counterparty_version, querier, env)
                 }
                 State::TransferInInitRespDelivery(inner) => {
                     Handler::on_open_ica(inner, counterparty_version, querier, env)
                 }
-<<<<<<< HEAD
-                State::TransferInInitPreRecoverIca(inner) => {
-                    Handler::on_open_ica(inner, counterparty_version, querier, env)
-                }
-=======
->>>>>>> b902f3be
                 State::TransferInInitRecoverIca(inner) => {
                     crate::forward_to_inner_ica::<_, ForwardToInnerContinueMsg, Self>(
                         inner,
@@ -384,12 +366,6 @@
                 State::TransferInInitRecoverIcaRespDelivery(inner) => {
                     Handler::on_open_ica(inner, counterparty_version, querier, env)
                 }
-<<<<<<< HEAD
-                State::TransferInInitPostRecoverIca(inner) => {
-                    Handler::on_open_ica(inner, counterparty_version, querier, env)
-                }
-=======
->>>>>>> b902f3be
                 State::TransferInFinish(inner) => {
                     Handler::on_open_ica(inner, counterparty_version, querier, env)
                 }
@@ -418,21 +394,9 @@
                 State::SwapExactInRecoverIcaRespDelivery(inner) => {
                     Handler::on_response(inner, response, querier, env).map_into()
                 }
-<<<<<<< HEAD
-                State::SwapExactInPreRecoverIca(inner) => {
-                    Handler::on_response(inner, response, querier, env).map_into()
-                }
-=======
->>>>>>> b902f3be
                 State::SwapExactInRecoverIca(inner) => {
                     Handler::on_response(inner, response, querier, env).map_into()
                 }
-<<<<<<< HEAD
-                State::SwapExactInPostRecoverIca(inner) => {
-                    Handler::on_response(inner, response, querier, env).map_into()
-                }
-=======
->>>>>>> b902f3be
                 State::TransferInInit(inner) => {
                     crate::forward_to_inner::<_, ForwardToInnerMsg, Self>(inner, response, env)
                 }
@@ -443,21 +407,9 @@
                 State::TransferInInitRecoverIcaRespDelivery(inner) => {
                     Handler::on_response(inner, response, querier, env).map_into()
                 }
-<<<<<<< HEAD
-                State::TransferInInitPreRecoverIca(inner) => {
-                    Handler::on_response(inner, response, querier, env).map_into()
-                }
-=======
->>>>>>> b902f3be
                 State::TransferInInitRecoverIca(inner) => {
                     Handler::on_response(inner, response, querier, env).map_into()
                 }
-<<<<<<< HEAD
-                State::TransferInInitPostRecoverIca(inner) => {
-                    Handler::on_response(inner, response, querier, env).map_into()
-                }
-=======
->>>>>>> b902f3be
                 State::TransferInFinish(inner) => {
                     Handler::on_response(inner, response, querier, env).map_into()
                 }
@@ -516,49 +468,23 @@
                 State::SwapExactInRespDelivery(inner) => {
                     Handler::on_inner(inner, querier, env).map_into()
                 }
-<<<<<<< HEAD
-                State::SwapExactInPreRecoverIca(inner) => {
-                    Handler::on_inner(inner, querier, env).map_into()
-                }
-=======
->>>>>>> b902f3be
                 State::SwapExactInRecoverIca(inner) => {
                     Handler::on_inner(inner, querier, env).map_into()
                 }
                 State::SwapExactInRecoverIcaRespDelivery(inner) => {
                     Handler::on_inner(inner, querier, env).map_into()
                 }
-<<<<<<< HEAD
-                State::SwapExactInPostRecoverIca(inner) => {
-                    Handler::on_inner(inner, querier, env).map_into()
-                }
                 State::TransferInInit(inner) => Handler::on_inner(inner, querier, env).map_into(),
-=======
-                State::TransferInInit(inner) => Handler::on_inner(inner, deps, env).map_into(),
->>>>>>> b902f3be
                 State::TransferInInitRespDelivery(inner) => {
                     Handler::on_inner(inner, querier, env).map_into()
                 }
-<<<<<<< HEAD
-                State::TransferInInitPreRecoverIca(inner) => {
-                    Handler::on_inner(inner, querier, env).map_into()
-                }
-=======
->>>>>>> b902f3be
                 State::TransferInInitRecoverIca(inner) => {
                     Handler::on_inner(inner, querier, env).map_into()
                 }
                 State::TransferInInitRecoverIcaRespDelivery(inner) => {
                     Handler::on_inner(inner, querier, env).map_into()
                 }
-<<<<<<< HEAD
-                State::TransferInInitPostRecoverIca(inner) => {
-                    Handler::on_inner(inner, querier, env).map_into()
-                }
                 State::TransferInFinish(inner) => Handler::on_inner(inner, querier, env).map_into(),
-=======
-                State::TransferInFinish(inner) => Handler::on_inner(inner, deps, env).map_into(),
->>>>>>> b902f3be
             }
         }
 
@@ -572,50 +498,23 @@
                 State::SwapExactInRespDelivery(inner) => {
                     Handler::on_inner_continue(inner, querier, env)
                 }
-<<<<<<< HEAD
-                State::SwapExactInPreRecoverIca(inner) => {
-                    Handler::on_inner_continue(inner, querier, env)
-                }
                 State::SwapExactInRecoverIca(inner) => {
                     Handler::on_inner_continue(inner, querier, env)
                 }
-=======
-                State::SwapExactInRecoverIca(inner) => Handler::on_inner_continue(inner, deps, env),
->>>>>>> b902f3be
                 State::SwapExactInRecoverIcaRespDelivery(inner) => {
                     Handler::on_inner_continue(inner, querier, env)
                 }
-<<<<<<< HEAD
-                State::SwapExactInPostRecoverIca(inner) => {
-                    Handler::on_inner_continue(inner, querier, env)
-                }
                 State::TransferInInit(inner) => Handler::on_inner_continue(inner, querier, env),
-=======
-                State::TransferInInit(inner) => Handler::on_inner_continue(inner, deps, env),
->>>>>>> b902f3be
                 State::TransferInInitRespDelivery(inner) => {
                     Handler::on_inner_continue(inner, querier, env)
                 }
-<<<<<<< HEAD
-                State::TransferInInitPreRecoverIca(inner) => {
-                    Handler::on_inner_continue(inner, querier, env)
-                }
-=======
->>>>>>> b902f3be
                 State::TransferInInitRecoverIca(inner) => {
                     Handler::on_inner_continue(inner, querier, env)
                 }
                 State::TransferInInitRecoverIcaRespDelivery(inner) => {
                     Handler::on_inner_continue(inner, querier, env)
                 }
-<<<<<<< HEAD
-                State::TransferInInitPostRecoverIca(inner) => {
-                    Handler::on_inner_continue(inner, querier, env)
-                }
                 State::TransferInFinish(inner) => Handler::on_inner_continue(inner, querier, env),
-=======
-                State::TransferInFinish(inner) => Handler::on_inner_continue(inner, deps, env),
->>>>>>> b902f3be
             }
         }
 
@@ -632,44 +531,20 @@
                 State::SwapExactInRecoverIcaRespDelivery(inner) => {
                     Handler::heal(inner, querier, env).map_into()
                 }
-<<<<<<< HEAD
-                State::SwapExactInPreRecoverIca(inner) => {
-                    Handler::heal(inner, querier, env).map_into()
-                }
                 State::SwapExactInRecoverIca(inner) => {
                     Handler::heal(inner, querier, env).map_into()
                 }
-                State::SwapExactInPostRecoverIca(inner) => {
-                    Handler::heal(inner, querier, env).map_into()
-                }
                 State::TransferInInit(inner) => Handler::heal(inner, querier, env).map_into(),
-=======
-                State::SwapExactInRecoverIca(inner) => Handler::heal(inner, deps, env).map_into(),
-                State::TransferInInit(inner) => Handler::heal(inner, deps, env).map_into(),
->>>>>>> b902f3be
                 State::TransferInInitRespDelivery(inner) => {
                     Handler::heal(inner, querier, env).map_into()
                 }
                 State::TransferInInitRecoverIcaRespDelivery(inner) => {
                     Handler::heal(inner, querier, env).map_into()
                 }
-<<<<<<< HEAD
-                State::TransferInInitPreRecoverIca(inner) => {
-                    Handler::heal(inner, querier, env).map_into()
-                }
-=======
->>>>>>> b902f3be
                 State::TransferInInitRecoverIca(inner) => {
                     Handler::heal(inner, querier, env).map_into()
                 }
-<<<<<<< HEAD
-                State::TransferInInitPostRecoverIca(inner) => {
-                    Handler::heal(inner, querier, env).map_into()
-                }
                 State::TransferInFinish(inner) => Handler::heal(inner, querier, env).map_into(),
-=======
-                State::TransferInFinish(inner) => Handler::heal(inner, deps, env).map_into(),
->>>>>>> b902f3be
             }
         }
 
@@ -682,35 +557,16 @@
                 State::SwapExactInRecoverIcaRespDelivery(inner) => {
                     Handler::reply(inner, querier, env, msg)
                 }
-                State::SwapExactInPreRecoverIca(inner) => Handler::reply(inner, querier, env, msg),
                 State::SwapExactInRecoverIca(inner) => Handler::reply(inner, querier, env, msg),
-                State::SwapExactInPostRecoverIca(inner) => Handler::reply(inner, querier, env, msg),
                 State::TransferInInit(inner) => Handler::reply(inner, querier, env, msg),
                 State::TransferInInitRespDelivery(inner) => {
                     Handler::reply(inner, querier, env, msg)
                 }
-<<<<<<< HEAD
-=======
-                State::SwapExactInRecoverIca(inner) => Handler::reply(inner, deps, env, msg),
-                State::TransferInInit(inner) => Handler::reply(inner, deps, env, msg),
-                State::TransferInInitRespDelivery(inner) => Handler::reply(inner, deps, env, msg),
->>>>>>> b902f3be
                 State::TransferInInitRecoverIcaRespDelivery(inner) => {
                     Handler::reply(inner, querier, env, msg)
                 }
-<<<<<<< HEAD
-                State::TransferInInitPreRecoverIca(inner) => {
-                    Handler::reply(inner, querier, env, msg)
-                }
                 State::TransferInInitRecoverIca(inner) => Handler::reply(inner, querier, env, msg),
-                State::TransferInInitPostRecoverIca(inner) => {
-                    Handler::reply(inner, querier, env, msg)
-                }
                 State::TransferInFinish(inner) => Handler::reply(inner, querier, env, msg),
-=======
-                State::TransferInInitRecoverIca(inner) => Handler::reply(inner, deps, env, msg),
-                State::TransferInFinish(inner) => Handler::reply(inner, deps, env, msg),
->>>>>>> b902f3be
             }
         }
 
@@ -724,49 +580,24 @@
                 State::SwapExactInRespDelivery(inner) => {
                     Handler::on_time_alarm(inner, querier, env).map_into()
                 }
-<<<<<<< HEAD
-                State::SwapExactInPreRecoverIca(inner) => {
-                    Handler::on_time_alarm(inner, querier, env).map_into()
-                }
-=======
->>>>>>> b902f3be
                 State::SwapExactInRecoverIca(inner) => {
                     Handler::on_time_alarm(inner, querier, env).map_into()
                 }
                 State::SwapExactInRecoverIcaRespDelivery(inner) => {
                     Handler::on_time_alarm(inner, querier, env).map_into()
                 }
-<<<<<<< HEAD
-                State::SwapExactInPostRecoverIca(inner) => {
-                    Handler::on_time_alarm(inner, querier, env).map_into()
-                }
                 State::TransferInInit(inner) => {
                     Handler::on_time_alarm(inner, querier, env).map_into()
                 }
-=======
-                State::TransferInInit(inner) => Handler::on_time_alarm(inner, deps, env).map_into(),
->>>>>>> b902f3be
                 State::TransferInInitRespDelivery(inner) => {
                     Handler::on_time_alarm(inner, querier, env).map_into()
                 }
-<<<<<<< HEAD
-                State::TransferInInitPreRecoverIca(inner) => {
-                    Handler::on_time_alarm(inner, querier, env).map_into()
-                }
-=======
->>>>>>> b902f3be
                 State::TransferInInitRecoverIca(inner) => {
                     Handler::on_time_alarm(inner, querier, env).map_into()
                 }
                 State::TransferInInitRecoverIcaRespDelivery(inner) => {
                     Handler::on_time_alarm(inner, querier, env).map_into()
                 }
-<<<<<<< HEAD
-                State::TransferInInitPostRecoverIca(inner) => {
-                    Handler::on_time_alarm(inner, querier, env).map_into()
-                }
-=======
->>>>>>> b902f3be
                 State::TransferInFinish(inner) => {
                     Handler::on_time_alarm(inner, querier, env).map_into()
                 }
