--- conflicted
+++ resolved
@@ -360,12 +360,6 @@
                 State::TransferOutRespDelivery(inner) => {
                     Handler::on_open_ica(inner, counterparty_version, querier, env)
                 }
-<<<<<<< HEAD
-                State::SwapExactInPreRecoverIca(inner) => {
-                    Handler::on_open_ica(inner, counterparty_version, querier, env)
-                }
-=======
->>>>>>> b902f3be
                 State::SwapExactIn(inner) => {
                     Handler::on_open_ica(inner, counterparty_version, querier, env)
                 }
@@ -382,12 +376,6 @@
                 State::SwapExactInRecoverIcaRespDelivery(inner) => {
                     Handler::on_open_ica(inner, counterparty_version, querier, env)
                 }
-<<<<<<< HEAD
-                State::SwapExactInPostRecoverIca(inner) => {
-                    Handler::on_open_ica(inner, counterparty_version, querier, env)
-                }
-=======
->>>>>>> b902f3be
             }
         }
 
@@ -411,12 +399,6 @@
                 State::TransferOutRespDelivery(inner) => {
                     Handler::on_response(inner, response, querier, env).map_into()
                 }
-<<<<<<< HEAD
-                State::SwapExactInPreRecoverIca(inner) => {
-                    Handler::on_response(inner, response, querier, env).map_into()
-                }
-=======
->>>>>>> b902f3be
                 State::SwapExactIn(inner) => {
                     crate::forward_to_inner::<_, ForwardToInnerMsg, Self>(inner, response, env)
                 }
@@ -429,12 +411,6 @@
                 State::SwapExactInRecoverIca(inner) => {
                     Handler::on_response(inner, response, querier, env).map_into()
                 }
-<<<<<<< HEAD
-                State::SwapExactInPostRecoverIca(inner) => {
-                    Handler::on_response(inner, response, querier, env).map_into()
-                }
-=======
->>>>>>> b902f3be
             }
         }
 
@@ -485,21 +461,9 @@
                 State::SwapExactInRecoverIcaRespDelivery(inner) => {
                     Handler::on_inner(inner, querier, env).map_into()
                 }
-<<<<<<< HEAD
-                State::SwapExactInPreRecoverIca(inner) => {
-                    Handler::on_inner(inner, querier, env).map_into()
-                }
-=======
->>>>>>> b902f3be
                 State::SwapExactInRecoverIca(inner) => {
                     Handler::on_inner(inner, querier, env).map_into()
                 }
-<<<<<<< HEAD
-                State::SwapExactInPostRecoverIca(inner) => {
-                    Handler::on_inner(inner, querier, env).map_into()
-                }
-=======
->>>>>>> b902f3be
             }
         }
 
@@ -520,19 +484,9 @@
                 State::SwapExactInRecoverIcaRespDelivery(inner) => {
                     Handler::on_inner_continue(inner, querier, env)
                 }
-<<<<<<< HEAD
-                State::SwapExactInPreRecoverIca(inner) => {
-                    Handler::on_inner_continue(inner, querier, env)
-                }
                 State::SwapExactInRecoverIca(inner) => {
                     Handler::on_inner_continue(inner, querier, env)
                 }
-                State::SwapExactInPostRecoverIca(inner) => {
-                    Handler::on_inner_continue(inner, querier, env)
-                }
-=======
-                State::SwapExactInRecoverIca(inner) => Handler::on_inner_continue(inner, deps, env),
->>>>>>> b902f3be
             }
         }
 
@@ -551,19 +505,9 @@
                 State::SwapExactInRecoverIcaRespDelivery(inner) => {
                     Handler::heal(inner, querier, env).map_into()
                 }
-<<<<<<< HEAD
-                State::SwapExactInPreRecoverIca(inner) => {
-                    Handler::heal(inner, querier, env).map_into()
-                }
                 State::SwapExactInRecoverIca(inner) => {
                     Handler::heal(inner, querier, env).map_into()
                 }
-                State::SwapExactInPostRecoverIca(inner) => {
-                    Handler::heal(inner, querier, env).map_into()
-                }
-=======
-                State::SwapExactInRecoverIca(inner) => Handler::heal(inner, deps, env).map_into(),
->>>>>>> b902f3be
             }
         }
 
@@ -578,13 +522,7 @@
                 State::SwapExactInRecoverIcaRespDelivery(inner) => {
                     Handler::reply(inner, querier, env, msg)
                 }
-<<<<<<< HEAD
-                State::SwapExactInPreRecoverIca(inner) => Handler::reply(inner, querier, env, msg),
                 State::SwapExactInRecoverIca(inner) => Handler::reply(inner, querier, env, msg),
-                State::SwapExactInPostRecoverIca(inner) => Handler::reply(inner, querier, env, msg),
-=======
-                State::SwapExactInRecoverIca(inner) => Handler::reply(inner, deps, env, msg),
->>>>>>> b902f3be
             }
         }
 
@@ -592,34 +530,22 @@
             match self {
                 State::OpenIca(inner) => Handler::on_time_alarm(inner, querier, env).map_into(),
                 State::OpenIcaRespDelivery(inner) => {
-                    Handler::on_time_alarm(inner, querier, env).map_into()
-                }
-                State::TransferOut(inner) => Handler::on_time_alarm(inner, querier, env).map_into(),
+                    Handler::on_inner(inner, querier, env).map_into()
+                }
+                State::TransferOut(inner) => Handler::on_inner(inner, querier, env).map_into(),
                 State::TransferOutRespDelivery(inner) => {
-                    Handler::on_time_alarm(inner, querier, env).map_into()
-                }
-                State::SwapExactIn(inner) => Handler::on_time_alarm(inner, querier, env).map_into(),
+                    Handler::on_inner(inner, querier, env).map_into()
+                }
+                State::SwapExactIn(inner) => Handler::on_inner(inner, querier, env).map_into(),
                 State::SwapExactInRespDelivery(inner) => {
                     Handler::on_time_alarm(inner, querier, env).map_into()
                 }
-<<<<<<< HEAD
-                State::SwapExactInPreRecoverIca(inner) => {
-                    Handler::on_time_alarm(inner, querier, env).map_into()
-                }
-=======
->>>>>>> b902f3be
                 State::SwapExactInRecoverIca(inner) => {
                     Handler::on_time_alarm(inner, querier, env).map_into()
                 }
                 State::SwapExactInRecoverIcaRespDelivery(inner) => {
-                    Handler::on_time_alarm(inner, querier, env).map_into()
-                }
-<<<<<<< HEAD
-                State::SwapExactInPostRecoverIca(inner) => {
-                    Handler::on_time_alarm(inner, querier, env).map_into()
-                }
-=======
->>>>>>> b902f3be
+                    Handler::on_inner(inner, querier, env).map_into()
+                }
             }
         }
     }
