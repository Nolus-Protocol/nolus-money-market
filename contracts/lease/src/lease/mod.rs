--- conflicted
+++ resolved
@@ -229,11 +229,8 @@
         interest::InterestPeriod,
         liability::Liability,
         percent::Percent,
-<<<<<<< HEAD
         price::Price,
-=======
         test::currency::{Nls, Usdc},
->>>>>>> e387165f
     };
     use lpp::{
         error::ContractError as LppError,
