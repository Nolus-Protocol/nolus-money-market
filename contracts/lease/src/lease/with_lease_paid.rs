use std::marker::PhantomData;

use super::LeaseDTO;
use ::currency::{lease::LeaseGroup, lpn::Lpns};
use currency::{self, AnyVisitor, AnyVisitorResult, Currency, GroupVisit, Tickers};

pub trait WithLeaseTypes {
    type Output;
    type Error;

    fn exec<Asset, Lpn>(self, lease_dto: LeaseDTO) -> Result<Self::Output, Self::Error>
    where
        Asset: Currency,
        Lpn: Currency;
}

pub fn execute<Cmd>(lease_dto: LeaseDTO, cmd: Cmd) -> Result<Cmd::Output, Cmd::Error>
where
    Cmd: WithLeaseTypes,
    currency::error::Error: Into<Cmd::Error>,
{
<<<<<<< HEAD
    TickerMatcher.visit_any::<LeaseGroup, _>(
        &lease_dto.position.amount.ticker().clone(),
=======
    Tickers.visit_any::<LeaseGroup, _>(
        &lease_dto.amount.ticker().clone(),
>>>>>>> 55256393
        FactoryStage1 { lease_dto, cmd },
    )
}

struct FactoryStage1<Cmd> {
    lease_dto: LeaseDTO,
    cmd: Cmd,
}

impl<Cmd> AnyVisitor for FactoryStage1<Cmd>
where
    Cmd: WithLeaseTypes,
    currency::error::Error: Into<Cmd::Error>,
{
    type Output = Cmd::Output;
    type Error = Cmd::Error;

    fn on<Asset>(self) -> AnyVisitorResult<Self>
    where
        Asset: Currency,
    {
        let lpn = self.lease_dto.loan.lpp().currency().to_owned();
        Tickers.visit_any::<Lpns, _>(
            &lpn,
            FactoryStage2 {
                lease_dto: self.lease_dto,
                cmd: self.cmd,
                asset: PhantomData::<Asset>,
            },
        )
    }
}
struct FactoryStage2<Cmd, Asset> {
    lease_dto: LeaseDTO,
    cmd: Cmd,
    asset: PhantomData<Asset>,
}

impl<Cmd, Asset> AnyVisitor for FactoryStage2<Cmd, Asset>
where
    Cmd: WithLeaseTypes,
    Asset: Currency,
{
    type Output = Cmd::Output;
    type Error = Cmd::Error;

    fn on<Lpn>(self) -> AnyVisitorResult<Self>
    where
        Lpn: Currency,
    {
        self.cmd.exec::<Asset, Lpn>(self.lease_dto)
    }
}<|MERGE_RESOLUTION|>--- conflicted
+++ resolved
@@ -19,13 +19,8 @@
     Cmd: WithLeaseTypes,
     currency::error::Error: Into<Cmd::Error>,
 {
-<<<<<<< HEAD
-    TickerMatcher.visit_any::<LeaseGroup, _>(
-        &lease_dto.position.amount.ticker().clone(),
-=======
     Tickers.visit_any::<LeaseGroup, _>(
-        &lease_dto.amount.ticker().clone(),
->>>>>>> 55256393
+        &lease_dto.amount.position.ticker().clone(),
         FactoryStage1 { lease_dto, cmd },
     )
 }
