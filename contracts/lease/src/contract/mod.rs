--- conflicted
+++ resolved
@@ -40,15 +40,11 @@
     let lease = form.into_lease_dto(env.block.time, deps.api, &deps.querier)?;
     lease.store(deps.storage)?;
 
-<<<<<<< HEAD
-    let batch = lease::execute(
+    let emitter = lease::execute(
         lease,
         OpenLoanReq::new(env.contract.address, &info.funds),
         &deps.querier,
     )?;
-=======
-    let emitter = lease::execute(lease, OpenLoanReq::new(&info.funds), &deps.querier)?;
->>>>>>> 8bcd2a55
 
     Ok(emitter.into())
 }
@@ -116,5 +112,6 @@
         Close::new(&info.sender, env.contract.address.clone(), bank, env.block.time),
         &deps.querier,
     )?;
+
     Ok(emitter)
 }