use serde::{Deserialize, Serialize};

use currency::Currency;
use finance::liability::{Cause, Liquidation, Status, Zone};
use lpp::stub::loan::LppLoan as LppLoanTrait;
use oracle::stub::{Oracle as OracleTrait, OracleRef};
use platform::batch::Batch;
use sdk::cosmwasm_std::Timestamp;
use timealarms::stub::TimeAlarmsRef;

use crate::{
    api::LeaseCoin,
    error::{ContractError, ContractResult},
    lease::{with_lease::WithLease, Lease as LeaseDO},
};

pub(crate) fn status_and_schedule<Lpn, Asset, Lpp, Oracle>(
    lease: &LeaseDO<Lpn, Asset, Lpp, Oracle>,
    when: Timestamp,
    time_alarms: &TimeAlarmsRef,
    price_alarms: &OracleRef,
) -> ContractResult<CmdResult>
where
    Lpn: Currency,
    Lpp: LppLoanTrait<Lpn>,
    Oracle: OracleTrait<Lpn>,
    Asset: Currency,
{
    let status = lease.liquidation_status(when)?;
    Ok(match status {
        Status::NoDebt => CmdResult::NoDebt,
        Status::No(zone) => CmdResult::NewAlarms {
            alarms: lease.reschedule(&when, &zone, time_alarms, price_alarms)?,
            current_liability: zone,
        },
        Status::Liquidation(liquidation) => CmdResult::NeedLiquidation(liquidation.into()),
    })
}

pub(crate) struct Cmd<'a> {
    now: Timestamp,
    time_alarms: &'a TimeAlarmsRef,
    price_alarms: &'a OracleRef,
}

pub(crate) enum CmdResult {
    NoDebt,
    NewAlarms {
        current_liability: Zone,
        alarms: Batch,
    },
    NeedLiquidation(LiquidationDTO),
}

#[derive(Serialize, Deserialize)]
pub(crate) enum LiquidationDTO {
    Partial(PartialLiquidationDTO),
    Full(FullLiquidationDTO),
}

<<<<<<< HEAD
impl LiquidationDTO {
    pub(crate) fn amount<'a>(&'a self, lease: &'a LeaseDTO) -> &LeaseCoin {
        match self {
            Self::Partial { amount, cause: _ } => amount,
            Self::Full(_) => lease.position.amount(),
        }
    }

    pub(crate) fn cause(&self) -> &Cause {
        match self {
            Self::Partial { amount: _, cause } => cause,
            Self::Full(cause) => cause,
        }
    }
=======
#[derive(Serialize, Deserialize)]
pub(crate) struct PartialLiquidationDTO {
    pub amount: LeaseCoin,
    pub cause: Cause,
}
#[derive(Serialize, Deserialize)]
pub(crate) struct FullLiquidationDTO {
    pub cause: Cause,
>>>>>>> 11a78858
}

impl<Asset> From<Liquidation<Asset>> for LiquidationDTO
where
    Asset: Currency,
{
    fn from(value: Liquidation<Asset>) -> Self {
        match value {
            Liquidation::Partial { amount, cause } => Self::Partial(PartialLiquidationDTO {
                amount: amount.into(),
                cause,
            }),
            Liquidation::Full(cause) => Self::Full(FullLiquidationDTO { cause }),
        }
    }
}

impl<'a> Cmd<'a> {
    pub fn new(
        now: Timestamp,
        time_alarms: &'a TimeAlarmsRef,
        price_alarms: &'a OracleRef,
    ) -> Self {
        Self {
            now,
            time_alarms,
            price_alarms,
        }
    }
}

impl<'a> WithLease for Cmd<'a> {
    type Output = CmdResult;

    type Error = ContractError;

    fn exec<Lpn, Asset, Loan, Oracle>(
        self,
        lease: LeaseDO<Lpn, Asset, Loan, Oracle>,
    ) -> Result<Self::Output, Self::Error>
    where
        Lpn: Currency,
        Loan: LppLoanTrait<Lpn>,
        Oracle: OracleTrait<Lpn>,
        Asset: Currency,
    {
        status_and_schedule(&lease, self.now, self.time_alarms, self.price_alarms)
    }
}<|MERGE_RESOLUTION|>--- conflicted
+++ resolved
@@ -58,7 +58,6 @@
     Full(FullLiquidationDTO),
 }
 
-<<<<<<< HEAD
 impl LiquidationDTO {
     pub(crate) fn amount<'a>(&'a self, lease: &'a LeaseDTO) -> &LeaseCoin {
         match self {
@@ -73,16 +72,6 @@
             Self::Full(cause) => cause,
         }
     }
-=======
-#[derive(Serialize, Deserialize)]
-pub(crate) struct PartialLiquidationDTO {
-    pub amount: LeaseCoin,
-    pub cause: Cause,
-}
-#[derive(Serialize, Deserialize)]
-pub(crate) struct FullLiquidationDTO {
-    pub cause: Cause,
->>>>>>> 11a78858
 }
 
 impl<Asset> From<Liquidation<Asset>> for LiquidationDTO
