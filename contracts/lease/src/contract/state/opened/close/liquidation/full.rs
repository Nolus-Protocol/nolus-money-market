use sdk::cosmwasm_std::Env;

use platform::bank::LazySenderStub;

use crate::{
    api::LeaseCoin,
    contract::{
        cmd::FullLiquidationDTO,
        state::{
            event::LiquidationEmitter,
            liquidated::Liquidated,
            opened::{
                close::{self, Closable},
                payment::{Close, CloseAlgo},
            },
        },
        Lease,
    },
    event::Type,
};

type Spec = FullLiquidationDTO;
pub(super) type RepayableImpl = Close<Spec>;
pub(crate) type DexState = close::DexState<RepayableImpl>;

impl Closable for Spec {
<<<<<<< HEAD
    fn amount<'a>(&'a self, lease: &'a Lease) -> &LeaseCoin {
        lease.lease.position.amount()
=======
    fn amount<'a>(&'a self, lease: &'a Lease) -> &'a LeaseCoin {
        &lease.lease.position.amount
>>>>>>> 96319e53
    }

    fn event_type(&self) -> Type {
        Type::LiquidationSwap
    }
}

impl CloseAlgo for Spec {
    type OutState = Liquidated;

    type ProfitSender = LazySenderStub; //TODO deduce it somehow from ProfitRef?

    type ChangeSender = Self::ProfitSender;

    type PaymentEmitter<'this, 'env> = LiquidationEmitter<'this, 'env>
    where
    Self: 'this,
    'env: 'this;

    fn profit_sender(&self, lease: &Lease) -> Self::ProfitSender {
        lease.lease.loan.profit().clone().into_stub()
    }

    fn change_sender(&self, lease: &Lease) -> Self::ChangeSender {
        self.profit_sender(lease)
    }

    fn emitter_fn<'this, 'env>(
        &'this self,
        lease: &'this Lease,
        env: &'env Env,
    ) -> Self::PaymentEmitter<'this, 'env>
    where
        'env: 'this,
    {
        Self::PaymentEmitter::new(&self.cause, self.amount(lease), env)
    }
}<|MERGE_RESOLUTION|>--- conflicted
+++ resolved
@@ -24,13 +24,8 @@
 pub(crate) type DexState = close::DexState<RepayableImpl>;
 
 impl Closable for Spec {
-<<<<<<< HEAD
     fn amount<'a>(&'a self, lease: &'a Lease) -> &LeaseCoin {
         lease.lease.position.amount()
-=======
-    fn amount<'a>(&'a self, lease: &'a Lease) -> &'a LeaseCoin {
-        &lease.lease.position.amount
->>>>>>> 96319e53
     }
 
     fn event_type(&self) -> Type {
