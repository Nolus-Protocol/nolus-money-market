#[cfg(feature = "cosmwasm-bindings")]
use cosmwasm_std::entry_point;
use cosmwasm_std::{
    to_binary, Addr, BankMsg, Binary, Coin as CwCoin, Deps, DepsMut, Env, MessageInfo, Response, Storage,
    Timestamp, Uint128,
};
use cw2::set_contract_version;

use crate::error::ContractError;
<<<<<<< HEAD
use crate::lpp::{LiquidityPool, IntoCW};
=======
use crate::lpp::{LiquidityPool, TheCurrency};
>>>>>>> ff46c616
use crate::msg::{
    BalanceResponse, ExecuteMsg, InstantiateMsg, LppBalanceResponse, PriceResponse,
    QueryMsg, QueryQuoteResponse,
    RewardsResponse, QueryConfigResponse, QueryLoanOutstandingInterestResponse, QueryLoanResponse,
};
use crate::state::Deposit;
use finance::percent::Percent;
use finance::currency::{Usdc, Nls, Currency};
use finance::coin::Coin;

// version info for migration info
const CONTRACT_NAME: &str = env!("CARGO_PKG_NAME");
const CONTRACT_VERSION: &str = env!("CARGO_PKG_VERSION");

// TODO: remove
pub const NOLUS_DENOM: &str = Nls::SYMBOL;

#[cfg_attr(feature = "cosmwasm-bindings", entry_point)]
pub fn instantiate(
    deps: DepsMut,
    _env: Env,
    _info: MessageInfo,
    msg: InstantiateMsg,
) -> Result<Response, ContractError> {
    set_contract_version(deps.storage, CONTRACT_NAME, CONTRACT_VERSION)?;

    LiquidityPool::<Usdc>::store(deps.storage, msg.denom, msg.lease_code_id)?;

    Ok(Response::new().add_attribute("method", "instantiate"))
}

#[cfg_attr(feature = "cosmwasm-bindings", entry_point)]
pub fn execute(
    deps: DepsMut,
    env: Env,
    info: MessageInfo,
    msg: ExecuteMsg,
) -> Result<Response, ContractError> {
    let sender = info.sender;
    let funds = info.funds;

    match msg {
        ExecuteMsg::UpdateParameters {
            base_interest_rate,
            utilization_optimal,
            addon_optimal_interest_rate,
        } => try_update_parameters(
            deps,
            base_interest_rate,
            utilization_optimal,
            addon_optimal_interest_rate,
        ),
        ExecuteMsg::OpenLoan { amount } => try_open_loan(deps, env, sender, amount),
        ExecuteMsg::RepayLoan => try_repay_loan(deps, env, sender, funds),
        ExecuteMsg::Deposit() => try_deposit(deps, env, sender, funds),
        ExecuteMsg::Burn { amount } => try_withdraw(deps, env, sender, amount),
        ExecuteMsg::DistributeRewards => try_distribute_rewards(deps, funds),
        ExecuteMsg::ClaimRewards { other_recipient } => try_claim_rewards(deps, sender, other_recipient),
    }
}

#[cfg_attr(feature = "cosmwasm-bindings", entry_point)]
pub fn query(deps: Deps, env: Env, msg: QueryMsg) -> Result<Binary, ContractError> {
    let res = match msg {
        QueryMsg::Config() => to_binary(&query_config(&deps)?),
        QueryMsg::Quote { amount } => to_binary(&query_quote(&deps, &env, amount)?),
        QueryMsg::Loan { lease_addr } => to_binary(&query_loan(deps.storage, env, lease_addr)?),
        QueryMsg::LoanOutstandingInterest {
            lease_addr,
            outstanding_time,
        } => to_binary(&query_loan_outstanding_interest(
            deps.storage,
            lease_addr,
            outstanding_time,
        )?),
        QueryMsg::Price() => to_binary(&query_ntoken_price(deps, env)?),
        QueryMsg::Balance { address } => to_binary(&query_balance(deps.storage, address)?),
        QueryMsg::LppBalance() => to_binary(&query_lpp_balance(deps, env)?),
        QueryMsg::Rewards { address } => to_binary(&query_rewards(deps.storage, address)?),
    }?;

    Ok(res)
}

fn try_update_parameters(
    deps: DepsMut,
    base_interest_rate: Percent,
    utilization_optimal: Percent,
    addon_optimal_interest_rate: Percent,
) -> Result<Response, ContractError> {
    let mut lpp = LiquidityPool::<Usdc>::load(deps.storage)?;
    lpp.update_config(
        deps.storage,
        base_interest_rate,
        utilization_optimal,
        addon_optimal_interest_rate,
    )?;
     Ok(Response::new().add_attribute("method", "try_update_parameters"))
}

fn try_open_loan(
    deps: DepsMut,
    env: Env,
    lease_addr: Addr,
    amount: CwCoin,
) -> Result<Response, ContractError> {
    let mut lpp = LiquidityPool::<Usdc>::load(deps.storage)?;
    lpp.validate_lease_addr(&deps.as_ref(), &lease_addr)?;
    let amount = Coin::new(amount.amount.u128());

    lpp.try_open_loan(deps, env, lease_addr.clone(), amount)?;

    // TODO: transition to finance bank module
    let transfer_msg = BankMsg::Send {
        to_address: lease_addr.to_string(),
        amount: vec![amount.into_cw()],
    };

    let response = Response::new()
        .add_attribute("method", "try_open_loan")
        .add_message(transfer_msg);

    Ok(response)
}

fn try_repay_loan(
    deps: DepsMut,
    env: Env,
    lease_addr: Addr,
    funds: Vec<CwCoin>,
) -> Result<Response, ContractError> {

    if funds.len() != 1 {
        return Err(ContractError::FundsLen {});
    }

    let repay_amount = funds[0].clone();
    let repay_amount = Coin::new(repay_amount.amount.u128());

    let mut lpp = LiquidityPool::<Usdc>::load(deps.storage)?;
    lpp.validate_lease_addr(&deps.as_ref(), &lease_addr)?;
    let excess_received = lpp.try_repay_loan(deps, env, lease_addr.clone(), repay_amount)?;

    let mut response = Response::new().add_attribute("method", "try_repay_loan");

    if excess_received!=Coin::new(0) {
        // TODO: transition to finance bank module
        let payment = lpp.pay(lease_addr, excess_received);
        response = response.add_message(payment);
    }

    Ok(response)
}

fn try_deposit(
    deps: DepsMut,
    env: Env,
    lender_addr: Addr,
    funds: Vec<CwCoin>,
) -> Result<Response, ContractError> {
    if funds.len() != 1 {
        return Err(ContractError::FundsLen {});
    }

    let lpp = LiquidityPool::<Usdc>::load(deps.storage)?;
    let amount = lpp.try_into_amount(funds[0].clone())?;
    
    let price = lpp.calculate_price(&deps.as_ref(), &env)?;
    let amount: u128 = amount.into();
    Deposit::load(deps.storage, lender_addr)?.deposit(deps.storage, amount.into(), price)?;

    Ok(Response::new().add_attribute("method", "try_deposit"))
}

fn try_withdraw(
    deps: DepsMut,
    env: Env,
    lender_addr: Addr,
    amount_nlpn: Uint128,
) -> Result<Response, ContractError> {

    let lpp = LiquidityPool::<Usdc>::load(deps.storage)?;

    let payment_lpn = lpp.withdraw_lpn(&deps.as_ref(), &env, amount_nlpn)?;
    let mut msg_payment = vec![payment_lpn.into_cw()];

    let maybe_reward =
        Deposit::load(deps.storage, lender_addr.clone())?.withdraw(deps.storage, amount_nlpn)?;

    if let Some(reward_msg) = maybe_reward {
        msg_payment.push(reward_msg)
    }

    let msg = BankMsg::Send {
            to_address: lender_addr.into(),
            amount: msg_payment,
        };

    let response = Response::new()
        .add_attribute("method", "try_withdraw")
        .add_message(msg);

    Ok(response)
}

fn try_distribute_rewards(
    deps: DepsMut,
    funds: Vec<CwCoin>,
) -> Result<Response, ContractError> {
    match funds.iter().find(|&coin| coin.denom == NOLUS_DENOM) {
        Some(coin) => Deposit::distribute_rewards(deps, coin.to_owned())?,
        None => {
            return Err(ContractError::CustomError {
                val: "Rewards are supported only in native currency".to_string(),
            })
        }
    }

    Ok(Response::new().add_attribute("method", "try_distribute_rewards"))
}

fn try_claim_rewards(
    deps: DepsMut,
    addr: Addr,
    other_recipient: Option<Addr>,
) -> Result<Response, ContractError> {
    let recipient = other_recipient.unwrap_or_else(|| addr.clone());
    let mut deposit = Deposit::load(deps.storage, addr)?;
    let reward = deposit.claim_rewards(deps.storage)?;

    let msg = BankMsg::Send {
            to_address: recipient.into(),
            amount: vec![reward],
        };

    let response = Response::new()
        .add_attribute("method", "try_claim_rewards")
        .add_message(msg);

    Ok(response)
}

fn query_config(deps: &Deps) -> Result<QueryConfigResponse, ContractError> {
    let lpp = LiquidityPool::<Usdc>::load(deps.storage)?;
    let config = lpp.config();
    
    Ok(QueryConfigResponse {
        lpn_symbol: config.denom.clone(),
        lease_code_id: config.lease_code_id,
        base_interest_rate: config.base_interest_rate,
        utilization_optimal: config.utilization_optimal,
        addon_optimal_interest_rate: config.addon_optimal_interest_rate,
    })
}

fn query_quote(deps: &Deps, env: &Env, quote: CwCoin) -> Result<QueryQuoteResponse, ContractError> {
    let lpp = LiquidityPool::<Usdc>::load(deps.storage)?;
    let quote = lpp.try_into_amount(quote)?;

    match lpp.query_quote(deps, env, quote)? {
        Some(quote) => Ok(QueryQuoteResponse::QuoteInterestRate(quote)),
        None => Ok(QueryQuoteResponse::NoLiquidity),
    }
}

fn query_loan(
    storage: &dyn Storage,
    env: Env,
    lease_addr: Addr,
<<<<<<< HEAD
) -> Result<QueryLoanResponse, ContractError> {
    LiquidityPool::<Usdc>::load(storage)?.query_loan(storage, &env, lease_addr)
=======
) -> Result<QueryLoanResponse<TheCurrency>, ContractError> {
    LiquidityPool::load(storage)?.query_loan(storage, &env, lease_addr)
>>>>>>> ff46c616
}

fn query_loan_outstanding_interest(
    storage: &dyn Storage,
    loan: Addr,
    outstanding_time: Timestamp,
<<<<<<< HEAD
) -> Result<QueryLoanOutstandingInterestResponse, ContractError> {
    let interest = LiquidityPool::<Usdc>::load(storage)?.query_loan_outstanding_interest(
=======
) -> Result<QueryLoanOutstandingInterestResponse<TheCurrency>, ContractError> {
    let interest = LiquidityPool::load(storage)?.query_loan_outstanding_interest(
>>>>>>> ff46c616
        storage,
        loan,
        outstanding_time,
    )?;

    Ok(interest)
}

fn query_lpp_balance(deps: Deps, env: Env) -> Result<LppBalanceResponse, ContractError> {
    let lpp = LiquidityPool::<Usdc>::load(deps.storage)?;
    Ok(lpp.query_lpp_balance(&deps, &env)?)
}

fn query_ntoken_price(deps: Deps, env: Env) -> Result<PriceResponse, ContractError> {
    let lpp = LiquidityPool::<Usdc>::load(deps.storage)?;
    let price = lpp.calculate_price(&deps, &env)?.into();

    Ok(price)
}

fn query_balance(storage: &dyn Storage, addr: Addr) -> Result<BalanceResponse, ContractError> {
    let balance = Deposit::query_balance_nlpn(storage, addr)?.unwrap_or_default();
    Ok(BalanceResponse { balance })
}

fn query_rewards(storage: &dyn Storage, addr: Addr) -> Result<RewardsResponse, ContractError> {
    let deposit = Deposit::load(storage, addr)?;
    let rewards = deposit.query_rewards(storage)?;
    Ok(RewardsResponse { rewards })
}

#[cfg(test)]
mod tests {
    use super::*;
    use cosmwasm_std::testing::{mock_dependencies_with_balance, mock_env, mock_info};
    use cosmwasm_std::{coins, Uint64};

    #[test]
    fn proper_initialization() {
        let mut deps = mock_dependencies_with_balance(&coins(2, "ust"));

        let msg = InstantiateMsg {
            denom: "ust".into(),
            lease_code_id: Uint64::new(1000),
        };
        let info = mock_info("creator", &coins(1000, "ust"));

        instantiate(deps.as_mut(), mock_env(), info, msg).expect("can't instantiate");
    }
}<|MERGE_RESOLUTION|>--- conflicted
+++ resolved
@@ -7,11 +7,7 @@
 use cw2::set_contract_version;
 
 use crate::error::ContractError;
-<<<<<<< HEAD
 use crate::lpp::{LiquidityPool, IntoCW};
-=======
-use crate::lpp::{LiquidityPool, TheCurrency};
->>>>>>> ff46c616
 use crate::msg::{
     BalanceResponse, ExecuteMsg, InstantiateMsg, LppBalanceResponse, PriceResponse,
     QueryMsg, QueryQuoteResponse,
@@ -281,26 +277,16 @@
     storage: &dyn Storage,
     env: Env,
     lease_addr: Addr,
-<<<<<<< HEAD
 ) -> Result<QueryLoanResponse, ContractError> {
     LiquidityPool::<Usdc>::load(storage)?.query_loan(storage, &env, lease_addr)
-=======
-) -> Result<QueryLoanResponse<TheCurrency>, ContractError> {
-    LiquidityPool::load(storage)?.query_loan(storage, &env, lease_addr)
->>>>>>> ff46c616
 }
 
 fn query_loan_outstanding_interest(
     storage: &dyn Storage,
     loan: Addr,
     outstanding_time: Timestamp,
-<<<<<<< HEAD
 ) -> Result<QueryLoanOutstandingInterestResponse, ContractError> {
     let interest = LiquidityPool::<Usdc>::load(storage)?.query_loan_outstanding_interest(
-=======
-) -> Result<QueryLoanOutstandingInterestResponse<TheCurrency>, ContractError> {
-    let interest = LiquidityPool::load(storage)?.query_loan_outstanding_interest(
->>>>>>> ff46c616
         storage,
         loan,
         outstanding_time,
