--- conflicted
+++ resolved
@@ -83,7 +83,7 @@
         &mut self,
         storage: &mut dyn Storage,
         amount_nlpn: Coin<NLpn>,
-    ) -> Result<(Option<Coin<Nls>>,bool), ContractError> {
+    ) -> Result<Option<Coin<Nls>>, ContractError> {
         if self.data.deposited_nlpn < amount_nlpn {
             return Err(ContractError::InsufficientBalance);
         }
@@ -96,18 +96,10 @@
 
         let maybe_reward = if self.data.deposited_nlpn.is_zero() {
             Self::DEPOSITS.remove(storage, self.addr.clone());
-<<<<<<< HEAD
-            if self.data.pending_rewards_nls.is_zero() {
-                (None,true)
-            } else {
-                (Some(self.data.pending_rewards_nls),true)
-            }
-=======
             Some(self.data.pending_rewards_nls)
->>>>>>> 58d8e686
         } else {
             Self::DEPOSITS.save(storage, self.addr.clone(), &self.data)?;
-            (None,false)
+            None
         };
 
         Self::GLOBALS.save(storage, &globals)?;
@@ -207,11 +199,7 @@
         let price = NTokenPrice::<TheCurrency>::mock(Coin::new(1), Coin::new(1));
 
         let mut deposit1 =
-<<<<<<< HEAD
-            Deposit::load(deps.as_ref().storage, addr1).expect("should load");
-=======
             Deposit::load_or_default(deps.as_ref().storage, addr1.clone()).expect("should load");
->>>>>>> 58d8e686
         deposit1
             .deposit(deps.as_mut().storage, 1000u128.into(), price)
             .expect("should deposit");
@@ -262,7 +250,7 @@
 
         assert_eq!(reward, Coin::new(500));
 
-        let (some_rewards, _close_flag) = deposit1
+        let some_rewards = deposit1
             .withdraw(deps.as_mut().storage, 500u128.into())
             .expect("should withdraw");
         assert!(some_rewards.is_none());
@@ -293,12 +281,14 @@
         assert_eq!(reward, Coin::new(500));
 
         // withdraw all, return rewards, close deposit
-        let (rewards, close_flag) = deposit1
+        let rewards = deposit1
             .withdraw(deps.as_mut().storage, 500u128.into())
-            .expect("should withdraw");
-        let rewards = rewards.expect("should be some rewards");
+            .expect("should withdraw")
+            .expect("should be some rewards");
         assert_eq!(rewards, Coin::<Nls>::new(500));
-        assert!(close_flag);
+        let response =
+            Deposit::query_balance_nlpn(deps.as_mut().storage, addr1).expect("should query");
+        assert!(response.is_none());
     }
 
     #[test]
