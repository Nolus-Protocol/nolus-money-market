use std::marker::PhantomData;

use serde::{Deserialize, Serialize};

use currency::native::Nls;
use finance::currency::{Currency, SymbolOwned};
use marketprice::{
    market_price::{Config as PriceConfig, PriceFeeds},
    SpotPrice,
};
use platform::batch::Batch;
use sdk::{
    cosmwasm_ext::Response,
    cosmwasm_std::{Addr, Storage, Timestamp},
};
use swap::SwapTarget;

use crate::{
    state::{
        supported_pairs::{SupportedPairs, SwapLeg},
        Config,
    },
    ContractError,
};

#[derive(Serialize, Deserialize, Clone, Debug, PartialEq, Eq)]
pub struct Feeds<OracleBase> {
    config: Config,
    _base: PhantomData<OracleBase>,
}

impl<OracleBase> Feeds<OracleBase>
where
    OracleBase: Currency,
{
    const MARKET_PRICE: PriceFeeds<'static> = PriceFeeds::new("market_price");

    pub fn with(config: Config) -> Self {
        Self {
            config,
            _base: PhantomData,
        }
    }

    pub fn get_prices(
        &self,
        storage: &dyn Storage,
<<<<<<< HEAD
        parameters: Parameters,
        currencies: &[SymbolOwned],
=======
        config: PriceConfig,
        currencies: HashSet<SymbolOwned>,
>>>>>>> 3f475a02
    ) -> Result<Vec<SpotPrice>, ContractError> {
        let tree: SupportedPairs<OracleBase> = SupportedPairs::load(storage)?;
        let mut prices = vec![];
        for currency in currencies {
<<<<<<< HEAD
            let path = tree.load_path(currency)?;
            let price = Self::MARKET_PRICE.price(storage, parameters, path)?;
=======
            let path = tree.load_path(&currency)?;
            let price = Self::MARKET_PRICE.price(storage, config, path)?;
>>>>>>> 3f475a02
            prices.push(price);
        }
        Ok(prices)
    }

    fn feed_prices(
        &self,
        storage: &mut dyn Storage,
        block_time: Timestamp,
        sender_raw: &Addr,
        prices: &[SpotPrice],
    ) -> Result<(), ContractError> {
        let supported_pairs = SupportedPairs::<OracleBase>::load(storage)?.query_supported_pairs();
        if prices.iter().any(|price| {
            !supported_pairs.iter().any(
                |SwapLeg {
                     from,
                     to: SwapTarget { target: to, .. },
                 }| {
                    price.base().ticker() == from && price.quote().ticker() == to
                },
            )
        }) {
            return Err(ContractError::UnsupportedDenomPairs {});
        }

        Self::MARKET_PRICE.feed(
            storage,
            block_time,
            sender_raw,
            prices,
            self.config.price_feed_period,
        )?;

        Ok(())
    }
}

pub fn try_feed_prices<OracleBase>(
    storage: &mut dyn Storage,
    block_time: Timestamp,
    sender_raw: Addr,
    prices: Vec<SpotPrice>,
) -> Result<Response, ContractError>
where
    OracleBase: Currency,
{
    let config = Config::load(storage)?;
    let oracle = Feeds::<OracleBase>::with(config);

    if !prices.is_empty() {
        // Store the new price feed
        oracle.feed_prices(storage, block_time, &sender_raw, &prices)?;
    }

    let mut batch = Batch::default();
    batch.schedule_execute_wasm_reply_error::<_, Nls>(
        &oracle.config.timealarms_contract,
        timealarms::msg::ExecuteMsg::Notify(),
        None,
        1,
    )?;

    Ok(Response::from(batch))
}

<<<<<<< HEAD
// TODO: separation of price feed and alarms notification
/*
pub fn try_notify_alarms<OracleBase>(
    storage: &mut dyn Storage,
    block_time: Timestamp,
    prices: Vec<SpotPrice>,
) -> Result<Response, ContractError>
where
    OracleBase: Currency,
{
    let config = Config::load(storage)?;
    let oracle = Feeds::<OracleBase>::with(config);
    let supported_pairs = SupportedPairs::<OracleBase>::load(storage)?;

    let mut batch = Batch::default();

    let affected = prices
        .into_iter()
        .map(|price| supported_pairs.load_affected((price.base().ticker(), price.quote().ticker())))
        .try_fold(vec![], |mut acc, el| -> Result<_, ContractError> {
            acc.extend(el?);
            Ok(acc)
        })?;

    if !affected.is_empty() {
        let parameters = Feeders::query_config(storage, &oracle.config, block_time)?;
        // re-calculate the price of these currencies
        let updated_prices = oracle
            .get_prices(storage, parameters, &affected)?;
=======
    if !hooks_currencies.is_empty() {
        let config = Feeders::price_config(storage, &oracle.config, block_time)?;
        // re-calculate the price of these currencies
        let updated_prices: Vec<SpotPrice> =
            oracle.get_prices(storage, config, hooks_currencies)?;
>>>>>>> 3f475a02
        // try notify affected subscribers
        MarketAlarms::try_notify_alarms(storage, updated_prices, &mut batch)?;
    }
    Ok(Response::from(batch))
}
*/<|MERGE_RESOLUTION|>--- conflicted
+++ resolved
@@ -45,24 +45,14 @@
     pub fn get_prices(
         &self,
         storage: &dyn Storage,
-<<<<<<< HEAD
-        parameters: Parameters,
+        config: PriceConfig,
         currencies: &[SymbolOwned],
-=======
-        config: PriceConfig,
-        currencies: HashSet<SymbolOwned>,
->>>>>>> 3f475a02
     ) -> Result<Vec<SpotPrice>, ContractError> {
         let tree: SupportedPairs<OracleBase> = SupportedPairs::load(storage)?;
         let mut prices = vec![];
         for currency in currencies {
-<<<<<<< HEAD
             let path = tree.load_path(currency)?;
-            let price = Self::MARKET_PRICE.price(storage, parameters, path)?;
-=======
-            let path = tree.load_path(&currency)?;
             let price = Self::MARKET_PRICE.price(storage, config, path)?;
->>>>>>> 3f475a02
             prices.push(price);
         }
         Ok(prices)
@@ -129,7 +119,6 @@
     Ok(Response::from(batch))
 }
 
-<<<<<<< HEAD
 // TODO: separation of price feed and alarms notification
 /*
 pub fn try_notify_alarms<OracleBase>(
@@ -159,13 +148,6 @@
         // re-calculate the price of these currencies
         let updated_prices = oracle
             .get_prices(storage, parameters, &affected)?;
-=======
-    if !hooks_currencies.is_empty() {
-        let config = Feeders::price_config(storage, &oracle.config, block_time)?;
-        // re-calculate the price of these currencies
-        let updated_prices: Vec<SpotPrice> =
-            oracle.get_prices(storage, config, hooks_currencies)?;
->>>>>>> 3f475a02
         // try notify affected subscribers
         MarketAlarms::try_notify_alarms(storage, updated_prices, &mut batch)?;
     }
