--- conflicted
+++ resolved
@@ -14,12 +14,8 @@
 
 
 [dependencies]
-<<<<<<< HEAD
-lease = { path = "../lease", version = "0.1.0", default-features = false}
-=======
 lease = { path = "../lease", version = "0.1.0", default-features = false }
 finance = { path = "../../packages/finance", version = "0.1.0", default-features = false }
->>>>>>> 14e49a86
 
 cosmwasm-std = { version = "1.0.0-beta6" }
 cosmwasm-storage = { version = "1.0.0-beta6" }
