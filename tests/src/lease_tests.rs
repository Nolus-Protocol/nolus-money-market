--- conflicted
+++ resolved
@@ -5,13 +5,8 @@
 
 use currency::lpn::Usdc;
 use finance::{
-<<<<<<< HEAD
-    coin::Coin, currency::Currency as _, currency::Usdc, duration::Duration,
-    interest::InterestPeriod, percent::Percent, price::dto::PriceDTO,
-=======
     coin::Coin, currency::Currency as _, duration::Duration, interest::InterestPeriod,
-    percent::Percent, price::PriceDTO,
->>>>>>> e387165f
+    percent::Percent, price::dto::PriceDTO,
 };
 use lease::msg::{StateQuery, StateResponse};
 use leaser::msg::{QueryMsg, QuoteResponse};
