[package]
name = "integration_tests"
version = "0.3.0"
edition = "2021"
authors = ["The Dev Nolus Team <dev@nolus.io>"]
license = "Apache-2.0"

# See more keys and their definitions at https://doc.rust-lang.org/cargo/reference/manifest.html

[target.'cfg(not(target_arch = "wasm32"))'.dev-dependencies]
lease = { path = "../protocol/contracts/lease", features = ["contract", "testing"] }
leaser = { path = "../protocol/contracts/leaser", features = ["testing"] }
lpp = { path = "../protocol/contracts/lpp", features = ["contract", "testing"] }
oracle = { path = "../protocol/contracts/oracle", features = ["contract", "testing"] }
profit = { path = "../protocol/contracts/profit", features = ["contract", "testing"] }
rewards_dispatcher = { path = "../platform/contracts/dispatcher", features = [] }
timealarms = { path = "../platform/contracts/timealarms", features = ["contract", "testing"] }
treasury = { path = "../platform/contracts/treasury", features = ["contract"] }

access-control = { path = "../platform/packages/access-control" }
currency = { path = "../platform/packages/currency", features = ["testing"] }
finance = { path = "../platform/packages/finance", features = ["testing"] }
lpp-platform = { path = "../platform/packages/lpp", features = ["testing"]  }
marketprice = { path = "../protocol/packages/marketprice", features = ["testing"] }
platform = { path = "../platform/packages/platform", features = ["testing"] }
sdk = { path = "../platform/packages/sdk", features = ["cosmos", "neutron", "testing"] }
tree = { path = "../platform/packages/tree", features = ["testing"] }
swap = { path = "../protocol/packages/swap", features = ["testing"] }

anyhow = "1"
thiserror = "1"
serde = { version = "1", features = ["derive"] }
serde-json-wasm = "1"

[patch.'https://github.com/neutron-org/neutron-sdk']
# satisfies the protobuf version check
<<<<<<< HEAD
protobuf = { version = "=3.2" }
=======
protobuf = { version = "~3.2" }
>>>>>>> 7779145b

[profile.release]
opt-level = "s"
debug = false
strip = "symbols"
rpath = false
lto = true
debug-assertions = false
panic = "abort"
overflow-checks = true<|MERGE_RESOLUTION|>--- conflicted
+++ resolved
@@ -34,11 +34,7 @@
 
 [patch.'https://github.com/neutron-org/neutron-sdk']
 # satisfies the protobuf version check
-<<<<<<< HEAD
-protobuf = { version = "=3.2" }
-=======
 protobuf = { version = "~3.2" }
->>>>>>> 7779145b
 
 [profile.release]
 opt-level = "s"
