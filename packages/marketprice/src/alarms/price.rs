use std::collections::HashSet;

use cosmwasm_std::{Addr, Order, Response, StdResult, Storage};
use cw_storage_plus::{Item, Map};
<<<<<<< HEAD
use finance::{
    currency::{Nls, SymbolOwned},
    price::dto::PriceDTO,
};
=======

use currency::native::Nls;
use finance::currency::SymbolOwned;
>>>>>>> e387165f
use platform::batch::Batch;

use super::{errors::AlarmError, Alarm, ExecuteAlarmMsg};

pub type HookReplyId = u64;
pub struct HookReplyIdSeq<'a>(Item<'a, HookReplyId>);

impl<'a> HookReplyIdSeq<'a> {
    pub const fn new(namespace: &'a str) -> HookReplyIdSeq {
        HookReplyIdSeq(Item::new(namespace))
    }

    pub fn next(&self, store: &mut dyn Storage) -> StdResult<HookReplyId> {
        let mut next_seq = self.0.load(store).unwrap_or(0);
        next_seq += 1;
        self.0.save(store, &next_seq)?;
        Ok(next_seq)
    }
}

pub struct PriceHooks<'m> {
    hooks: Map<'m, Addr, Alarm>,
    id_seq: HookReplyIdSeq<'m>,
}

impl<'m> PriceHooks<'m> {
    pub const fn new(hooks_namespace: &'m str, seq_namespace: &'m str) -> PriceHooks<'m> {
        PriceHooks {
            hooks: Map::new(hooks_namespace),
            id_seq: HookReplyIdSeq::new(seq_namespace),
        }
    }

    pub fn add_or_update(
        &self,
        storage: &mut dyn Storage,
        addr: &Addr,
        alarm: Alarm,
    ) -> Result<Response, AlarmError> {
        let update_hook = |_: Option<Alarm>| -> StdResult<Alarm> { Ok(alarm) };
        self.hooks.update(storage, addr.to_owned(), update_hook)?;
        Ok(Response::new())
    }

    pub fn remove(&self, storage: &mut dyn Storage, addr: Addr) -> Result<Response, AlarmError> {
        let hook = self.hooks.key(addr);
        hook.remove(storage);
        Ok(Response::new())
    }

    #[cfg(test)]
    pub fn get(&self, storage: &dyn Storage, addr: Addr) -> StdResult<Alarm> {
        use cosmwasm_std::StdError;

        self.hooks
            .may_load(storage, addr)?
            .ok_or_else(|| StdError::generic_err("no hook found for address"))
    }

    pub fn notify(
        &self,
        storage: &mut dyn Storage,
        updated_prices: Vec<PriceDTO>,
        batch: &mut Batch,
    ) -> Result<(), AlarmError> {
        let affected_contracts: Vec<_> = self.get_affected(storage, updated_prices)?;

        for (addr, alarm, _) in affected_contracts {
            let next_id = self.id_seq.next(storage)?;

            batch
                .schedule_execute_wasm_reply_always::<_, Nls>(
                    &addr,
                    ExecuteAlarmMsg::PriceAlarm(alarm),
                    None,
                    next_id,
                )
                .map_err(AlarmError::from)?;
        }

        Ok(())
    }

    pub fn get_hook_denoms(&self, storage: &dyn Storage) -> StdResult<HashSet<SymbolOwned>> {
        let hook_denoms: HashSet<SymbolOwned> = self
            .hooks
            .prefix(())
            .range(storage, None, None, Order::Ascending)
            .filter_map(|item| item.ok())
            .map(|(_, hook)| hook.currency)
            .collect();
        Ok(hook_denoms)
    }

    pub fn get_affected(
        &self,
        storage: &mut dyn Storage,
        updated_prices: Vec<PriceDTO>,
    ) -> StdResult<Vec<(Addr, Alarm, PriceDTO)>> {
        let mut affected: Vec<(Addr, Alarm, PriceDTO)> = vec![];
        for price in updated_prices {
            let mut events: Vec<_> = self
                .hooks
                .prefix(())
                .range(storage, None, None, Order::Ascending)
                .filter_map(|item| item.ok())
                .filter(|(_, alarm)| alarm.should_fire(price.clone()))
                .map(|(addr, alarm)| (addr, alarm, price.clone()))
                .collect();

            affected.append(&mut events);
        }
        Ok(affected)
    }
}

#[cfg(test)]
pub mod tests {
    use cosmwasm_std::{testing::mock_dependencies, Addr};
    use finance::{
        coin::Coin,
        currency::{Currency, Nls, SymbolStatic},
        price,
    };

    use crate::alarms::{price::PriceHooks, Alarm};

    #[derive(Clone, Copy, PartialEq, Eq, PartialOrd, Ord, Debug, Default)]
    pub struct BTH;
    impl Currency for BTH {
        const SYMBOL: SymbolStatic = "BTH";
    }
    #[derive(Clone, Copy, PartialEq, Eq, PartialOrd, Ord, Debug, Default)]
    pub struct ETH;
    impl Currency for ETH {
        const SYMBOL: SymbolStatic = "ETH";
    }

    #[test]
    fn test_add() {
        let hooks = PriceHooks::new("hooks", "hooks_sequence");
        let storage = &mut mock_dependencies().storage;

        let addr1 = Addr::unchecked("addr1");
        let addr2 = Addr::unchecked("addr2");
        let addr3 = Addr::unchecked("addr3");

        let price1 = price::total_of(Coin::<BTH>::new(1000000)).is(Coin::<Nls>::new(456789));
        let price2 = price::total_of(Coin::<ETH>::new(1000000)).is(Coin::<Nls>::new(123456));

        let expected_alarm1 = Alarm::new("BTH".to_string(), price1, None);
        let expected_alarm2 = Alarm::new("ETH".to_string(), price2, None);

        assert!(hooks
            .add_or_update(storage, &addr1, expected_alarm1.clone())
            .is_ok());
        assert_eq!(hooks.get(storage, addr1.clone()).unwrap(), expected_alarm1);

        // same price hook
        assert!(hooks
            .add_or_update(storage, &addr2, expected_alarm1.clone())
            .is_ok());
        assert_eq!(hooks.get(storage, addr2.clone()).unwrap(), expected_alarm1);

        // different timestamp
        assert!(hooks
            .add_or_update(storage, &addr3, expected_alarm2.clone())
            .is_ok());

        assert!(hooks
            .add_or_update(storage, &addr1, expected_alarm2.clone())
            .is_ok());

        let hook_denoms = hooks.get_hook_denoms(storage).unwrap();
        assert_eq!(hook_denoms.len(), 2);

        assert_eq!(hooks.get(storage, addr1).unwrap(), expected_alarm2);

        assert!(hook_denoms.contains("BTH"));
        assert!(hook_denoms.contains("ETH"));
    }

    #[test]
    fn test_remove() {
        #[derive(Clone, Copy, PartialEq, Eq, PartialOrd, Ord, Debug, Default)]
        pub struct OtherCoin;
        impl Currency for OtherCoin {
            const SYMBOL: SymbolStatic = "OtherCoin";
        }

        let hooks = PriceHooks::new("hooks", "hooks_sequence");
        let storage = &mut mock_dependencies().storage;

        let addr1 = Addr::unchecked("addr1");
        let addr2 = Addr::unchecked("addr2");
        let addr3 = Addr::unchecked("addr3");

        let price1 = price::total_of(Coin::<BTH>::new(1000000)).is(Coin::<OtherCoin>::new(456789));
        let price2 = price::total_of(Coin::<ETH>::new(1000000)).is(Coin::<OtherCoin>::new(123456));

        let expected_alarm1 = Alarm::new("some_coin".to_string(), price1, None);
        let expected_alarm2 = Alarm::new("some_coin".to_string(), price2, None);

        assert!(hooks
            .add_or_update(storage, &addr1, expected_alarm1.clone())
            .is_ok());
        assert!(hooks
            .add_or_update(storage, &addr2, expected_alarm1.clone())
            .is_ok());
        assert!(hooks
            .add_or_update(storage, &addr3, expected_alarm2)
            .is_ok());

        assert_eq!(hooks.get(storage, addr2.clone()).unwrap(), expected_alarm1);
        hooks.remove(storage, addr2.clone()).unwrap();
        assert_eq!(
            hooks.get(storage, addr2.clone()).unwrap_err().to_string(),
            "Generic error: no hook found for address"
        );
        hooks.remove(storage, addr2).unwrap();
    }
}<|MERGE_RESOLUTION|>--- conflicted
+++ resolved
@@ -1,17 +1,9 @@
 use std::collections::HashSet;
 
 use cosmwasm_std::{Addr, Order, Response, StdResult, Storage};
+use currency::native::Nls;
 use cw_storage_plus::{Item, Map};
-<<<<<<< HEAD
-use finance::{
-    currency::{Nls, SymbolOwned},
-    price::dto::PriceDTO,
-};
-=======
-
-use currency::native::Nls;
-use finance::currency::SymbolOwned;
->>>>>>> e387165f
+use finance::{currency::SymbolOwned, price::dto::PriceDTO};
 use platform::batch::Batch;
 
 use super::{errors::AlarmError, Alarm, ExecuteAlarmMsg};
@@ -131,9 +123,10 @@
 #[cfg(test)]
 pub mod tests {
     use cosmwasm_std::{testing::mock_dependencies, Addr};
+    use currency::native::Nls;
     use finance::{
         coin::Coin,
-        currency::{Currency, Nls, SymbolStatic},
+        currency::{Currency, SymbolStatic},
         price,
     };
 
