use std::collections::HashSet;

use cosmwasm_std::{Addr, Order, Response, StdResult, Storage};
use cw_storage_plus::{Item, Map};
<<<<<<< HEAD
use finance::{
    currency::{Nls, SymbolOwned},
    price::dto::PriceDTO,
};
use platform::batch::Batch;

use super::{errors::AlarmError, Alarm, ExecuteAlarmMsg};
=======

use finance::currency::{Nls, SymbolOwned};
use platform::batch::Batch;

use crate::storage::{Denom, Price};
>>>>>>> 5d8dfe8a

use super::{errors::AlarmError, Alarm, ExecuteAlarmMsg};

pub type HookReplyId = u64;
pub struct HookReplyIdSeq<'a>(Item<'a, HookReplyId>);

impl<'a> HookReplyIdSeq<'a> {
    pub const fn new(namespace: &'a str) -> HookReplyIdSeq {
        HookReplyIdSeq(Item::new(namespace))
    }

    pub fn next(&self, store: &mut dyn Storage) -> StdResult<HookReplyId> {
        let mut next_seq = self.0.load(store).unwrap_or(0);
        next_seq += 1;
        self.0.save(store, &next_seq)?;
        Ok(next_seq)
    }
}

pub struct PriceHooks<'m> {
    hooks: Map<'m, Addr, Alarm>,
    id_seq: HookReplyIdSeq<'m>,
}

impl<'m> PriceHooks<'m> {
    pub const fn new(hooks_namespace: &'m str, seq_namespace: &'m str) -> PriceHooks<'m> {
        PriceHooks {
            hooks: Map::new(hooks_namespace),
            id_seq: HookReplyIdSeq::new(seq_namespace),
        }
    }

    pub fn add_or_update(
        &self,
        storage: &mut dyn Storage,
        addr: &Addr,
        alarm: Alarm,
    ) -> Result<Response, AlarmError> {
        let update_hook = |_: Option<Alarm>| -> StdResult<Alarm> { Ok(alarm) };
        self.hooks.update(storage, addr.to_owned(), update_hook)?;
        Ok(Response::new())
    }

    pub fn remove(&self, storage: &mut dyn Storage, addr: Addr) -> Result<Response, AlarmError> {
        let hook = self.hooks.key(addr);
        hook.remove(storage);
        Ok(Response::new())
    }

    #[cfg(test)]
    pub fn get(&self, storage: &dyn Storage, addr: Addr) -> StdResult<Alarm> {
        use cosmwasm_std::StdError;

        self.hooks
            .may_load(storage, addr)?
            .ok_or_else(|| StdError::generic_err("no hook found for address"))
    }

    pub fn notify(
        &self,
        storage: &mut dyn Storage,
        updated_prices: Vec<PriceDTO>,
        batch: &mut Batch,
    ) -> Result<(), AlarmError> {
        let affected_contracts: Vec<_> = self.get_affected(storage, updated_prices)?;

        for (addr, alarm, _) in affected_contracts {
            let next_id = self.id_seq.next(storage)?;

            batch
                .schedule_execute_wasm_reply_always::<_, Nls>(
                    &addr,
                    ExecuteAlarmMsg::PriceAlarm(alarm),
                    None,
                    next_id,
                )
                .map_err(AlarmError::from)?;
        }

        Ok(())
    }

    pub fn get_hook_denoms(&self, storage: &dyn Storage) -> StdResult<HashSet<SymbolOwned>> {
        let hook_denoms: HashSet<SymbolOwned> = self
            .hooks
            .prefix(())
            .range(storage, None, None, Order::Ascending)
            .filter_map(|item| item.ok())
            .map(|(_, hook)| hook.currency)
            .collect();
        Ok(hook_denoms)
    }

    pub fn get_affected(
        &self,
        storage: &mut dyn Storage,
        updated_prices: Vec<PriceDTO>,
    ) -> StdResult<Vec<(Addr, Alarm, PriceDTO)>> {
        let mut affected: Vec<(Addr, Alarm, PriceDTO)> = vec![];
        for price in updated_prices {
            let mut events: Vec<_> = self
                .hooks
                .prefix(())
                .range(storage, None, None, Order::Ascending)
                .filter_map(|item| item.ok())
                .filter(|(_, alarm)| alarm.should_fire(price.clone()))
                .map(|(addr, alarm)| (addr, alarm, price.clone()))
                .collect();

            affected.append(&mut events);
        }
        Ok(affected)
    }
}

#[cfg(test)]
pub mod tests {
    use cosmwasm_std::{testing::mock_dependencies, Addr};
    use finance::{
        coin::Coin,
        currency::{Currency, Nls, SymbolStatic},
        price,
    };

    use crate::alarms::{price::PriceHooks, Alarm};

    #[derive(Clone, Copy, PartialEq, Eq, PartialOrd, Ord, Debug, Default)]
    pub struct BTH;
    impl Currency for BTH {
        const SYMBOL: SymbolStatic = "BTH";
    }
    #[derive(Clone, Copy, PartialEq, Eq, PartialOrd, Ord, Debug, Default)]
    pub struct ETH;
    impl Currency for ETH {
        const SYMBOL: SymbolStatic = "ETH";
    }

    #[test]
    fn test_add() {
        let hooks = PriceHooks::new("hooks", "hooks_sequence");
        let storage = &mut mock_dependencies().storage;

        let addr1 = Addr::unchecked("addr1");
        let addr2 = Addr::unchecked("addr2");
        let addr3 = Addr::unchecked("addr3");

        let price1 = price::total_of(Coin::<BTH>::new(1000000)).is(Coin::<Nls>::new(456789));
        let price2 = price::total_of(Coin::<ETH>::new(1000000)).is(Coin::<Nls>::new(123456));

        let expected_alarm1 = Alarm::new("BTH".to_string(), price1, None);
        let expected_alarm2 = Alarm::new("ETH".to_string(), price2, None);

        assert!(hooks
            .add_or_update(storage, &addr1, expected_alarm1.clone())
            .is_ok());
        assert_eq!(hooks.get(storage, addr1.clone()).unwrap(), expected_alarm1);

        // same price hook
        assert!(hooks
            .add_or_update(storage, &addr2, expected_alarm1.clone())
            .is_ok());
        assert_eq!(hooks.get(storage, addr2.clone()).unwrap(), expected_alarm1);

        // different timestamp
        assert!(hooks
            .add_or_update(storage, &addr3, expected_alarm2.clone())
            .is_ok());

        assert!(hooks
            .add_or_update(storage, &addr1, expected_alarm2.clone())
            .is_ok());

        let hook_denoms = hooks.get_hook_denoms(storage).unwrap();
        assert_eq!(hook_denoms.len(), 2);

        assert_eq!(hooks.get(storage, addr1).unwrap(), expected_alarm2);

        assert!(hook_denoms.contains("BTH"));
        assert!(hook_denoms.contains("ETH"));
    }

    #[test]
    fn test_remove() {
        #[derive(Clone, Copy, PartialEq, Eq, PartialOrd, Ord, Debug, Default)]
        pub struct OtherCoin;
        impl Currency for OtherCoin {
            const SYMBOL: SymbolStatic = "OtherCoin";
        }

        let hooks = PriceHooks::new("hooks", "hooks_sequence");
        let storage = &mut mock_dependencies().storage;

        let addr1 = Addr::unchecked("addr1");
        let addr2 = Addr::unchecked("addr2");
        let addr3 = Addr::unchecked("addr3");

        let price1 = price::total_of(Coin::<BTH>::new(1000000)).is(Coin::<OtherCoin>::new(456789));
        let price2 = price::total_of(Coin::<ETH>::new(1000000)).is(Coin::<OtherCoin>::new(123456));

        let expected_alarm1 = Alarm::new("some_coin".to_string(), price1, None);
        let expected_alarm2 = Alarm::new("some_coin".to_string(), price2, None);

        assert!(hooks
            .add_or_update(storage, &addr1, expected_alarm1.clone())
            .is_ok());
        assert!(hooks
            .add_or_update(storage, &addr2, expected_alarm1.clone())
            .is_ok());
        assert!(hooks
            .add_or_update(storage, &addr3, expected_alarm2)
            .is_ok());

        assert_eq!(hooks.get(storage, addr2.clone()).unwrap(), expected_alarm1);
        hooks.remove(storage, addr2.clone()).unwrap();
        assert_eq!(
            hooks.get(storage, addr2.clone()).unwrap_err().to_string(),
            "Generic error: no hook found for address"
        );
        hooks.remove(storage, addr2).unwrap();
    }
}<|MERGE_RESOLUTION|>--- conflicted
+++ resolved
@@ -2,21 +2,11 @@
 
 use cosmwasm_std::{Addr, Order, Response, StdResult, Storage};
 use cw_storage_plus::{Item, Map};
-<<<<<<< HEAD
 use finance::{
     currency::{Nls, SymbolOwned},
     price::dto::PriceDTO,
 };
 use platform::batch::Batch;
-
-use super::{errors::AlarmError, Alarm, ExecuteAlarmMsg};
-=======
-
-use finance::currency::{Nls, SymbolOwned};
-use platform::batch::Batch;
-
-use crate::storage::{Denom, Price};
->>>>>>> 5d8dfe8a
 
 use super::{errors::AlarmError, Alarm, ExecuteAlarmMsg};
 
